﻿<Project Sdk="Microsoft.NET.Sdk">

  <PropertyGroup>
    <GenerateDocumentationFile>true</GenerateDocumentationFile>
    <LangVersion>latest</LangVersion>
<<<<<<< HEAD
    <TargetFramework>net7.0</TargetFramework>
=======
    <TargetFrameworks>net8.0; net7.0; net6.0; netstandard2.1</TargetFrameworks>
>>>>>>> b4823e77

    <AllowUnsafeBlocks>true</AllowUnsafeBlocks>
    <EnforceCodeStyleInBuild>true</EnforceCodeStyleInBuild>
    <Nullable>enable</Nullable>
    <IncludeSymbols>true</IncludeSymbols>
    <SymbolPackageFormat>snupkg</SymbolPackageFormat>
    <DocumentationFile>bin\$(Configuration)\$(TargetFramework)\$(AssemblyName).xml</DocumentationFile>

    <PackageId>Arch</PackageId>
    <Title>Arch</Title>
    <Version>1.2.8</Version>
    <Authors>genaray</Authors>
    <PackageLicenseExpression>Apache-2.0</PackageLicenseExpression>
    <Description>A high performance c# net.6 and net.7 archetype based ECS ( Entity component system ).</Description>
    <PackageReleaseNotes>Updated LowLevel which fixes bugs. 
Fixed issue where Unsafe.As did not work on .Net 2.1 for the Dangerous-Utils.
Dangerous API now allows setting/getting of recycled ids.
Fixed archetype duplication after loading a save.
Fixed .Add when a newly non registered component was added. 
Now makes use of the updated and improved JobScheduler 1.1.1.
ScheduleParallelInlineQuery added.
Added World.IsAlive(EntityReference);</PackageReleaseNotes>
    <PackageTags>c#;.net;.net6;.net7;ecs;game;entity;gamedev; game-development; game-engine; entity-component-system;stride;unity;godot;</PackageTags>

    <PackageProjectUrl>https://github.com/genaray/Arch</PackageProjectUrl>
    <RepositoryUrl>https://github.com/genaray/Arch.git</RepositoryUrl>
    <RepositoryType>git</RepositoryType>
    <IsPackable>true</IsPackable>

    <LangVersion>11</LangVersion>
    <AllowUnsafeBlocks>true</AllowUnsafeBlocks>
    <Copyright>Apache2.0</Copyright>

    <NoWarn>1701;1702;1591</NoWarn>

    <Configurations>Debug;Debug-PureECS;Debug-Events;Release;Release-PureECS;Release-Events;</Configurations>

    <UnityPublish>true</UnityPublish>
  </PropertyGroup>

  <PropertyGroup Condition=" '$(Configuration)' == 'Debug' ">
    <DefineConstants>TRACE;</DefineConstants>
    <Optimize>false</Optimize>
    <PlatformTarget>AnyCPU</PlatformTarget>
  </PropertyGroup>

  <PropertyGroup Condition="'$(Configuration)'=='Debug-PureECS'">
    <DefineConstants>TRACE;PURE_ECS;</DefineConstants>
  </PropertyGroup>

  <PropertyGroup Condition="'$(Configuration)'=='Debug-Events'">
    <DefineConstants>TRACE;EVENTS;</DefineConstants>
  </PropertyGroup>

  <PropertyGroup Condition=" '$(Configuration)' == 'Release' ">
    <DefineConstants>TRACE</DefineConstants>
  </PropertyGroup>

  <PropertyGroup Condition="'$(Configuration)'=='Release-Events'">
    <DefineConstants>TRACE;EVENTS;</DefineConstants>
  </PropertyGroup>

  <PropertyGroup Condition="'$(Configuration)'=='Release-PureECS'">
    <DefineConstants>TRACE;PURE_ECS</DefineConstants>
  </PropertyGroup>

  <PropertyGroup>
    <EmitCompilerGeneratedFiles>true</EmitCompilerGeneratedFiles>
  </PropertyGroup>

  <ItemGroup>
    <InternalsVisibleTo Include="Arch.Benchmarks" />
    <InternalsVisibleTo Include="Arch.Tests" />
  </ItemGroup>

  <ItemGroup>
    <Using Include="System" />
    <Using Include="System.Collections" />
    <Using Include="System.Collections.Generic" />
    <Using Include="System.Diagnostics" />
    <Using Include="System.Diagnostics.CodeAnalysis" />
    <Using Include="System.IO" />
    <Using Include="System.Linq" />
    <Using Include="System.Runtime.CompilerServices" />
    <Using Include="System.Runtime.InteropServices" />
  </ItemGroup>

  <ItemGroup>
    <ProjectReference Include="..\Arch.SourceGen\Arch.SourceGen.csproj" OutputItemType="Analyzer" ReferenceOutputAssembly="false" />
  </ItemGroup>

  <ItemGroup>
    <PackageReference Include="Arch.LowLevel" Version="1.1.0" />
    <PackageReference Include="Collections.Pooled" Version="2.0.0-preview.27" />
    <PackageReference Include="CommunityToolkit.HighPerformance" Version="7.1.2" />
    <PackageReference Include="Microsoft.Extensions.ObjectPool" Version="7.0.0" />
    <PackageReference Include="System.Runtime.CompilerServices.Unsafe" Version="6.0.0" />
    <PackageReference Include="ZeroAllocJobScheduler" Version="1.1.1" />
  </ItemGroup>

</Project><|MERGE_RESOLUTION|>--- conflicted
+++ resolved
@@ -3,11 +3,7 @@
   <PropertyGroup>
     <GenerateDocumentationFile>true</GenerateDocumentationFile>
     <LangVersion>latest</LangVersion>
-<<<<<<< HEAD
-    <TargetFramework>net7.0</TargetFramework>
-=======
     <TargetFrameworks>net8.0; net7.0; net6.0; netstandard2.1</TargetFrameworks>
->>>>>>> b4823e77
 
     <AllowUnsafeBlocks>true</AllowUnsafeBlocks>
     <EnforceCodeStyleInBuild>true</EnforceCodeStyleInBuild>
