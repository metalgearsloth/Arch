--- conflicted
+++ resolved
@@ -172,14 +172,11 @@
     }
 
     /// <summary>
-<<<<<<< HEAD
     ///     A bitset representation of the <see cref="Types"/> array for fast lookups and queries.
     /// </summary>
     public BitSet BitSet { get; }
 
     /// <summary>
-=======
->>>>>>> abf9b850
     ///     The number of entities that are stored per <see cref="Chunk"/>.
     /// </summary>
     public int EntitiesPerChunk { get; }
@@ -550,12 +547,8 @@
     ///     Ensures the capacity of the <see cref="Chunks"/> array for a certain amount of <see cref="Entity"/>s.
     ///     Increases the <see cref="ChunkCapacity"/> to fit all entities within it.
     /// </summary>
-<<<<<<< HEAD
-    /// <param name="newCapacity">The amount of <see cref="Chunk"/>'s required, in total.</param>
-=======
     /// <param name="newCapacity">The amount of <see cref="Entity"/>'s required, in total.</param>
     [MethodImpl(MethodImplOptions.AggressiveInlining)]
->>>>>>> abf9b850
     internal void EnsureEntityCapacity(int newCapacity)
     {
         // Calculate amount of required chunks.
