using System.Diagnostics.Contracts;
using Arch.Core.Extensions.Internal;
using Arch.Core.Utils;
using Collections.Pooled;
using JobScheduler;
using ArchArrayExtensions = Arch.Core.Extensions.Internal.ArrayExtensions;

namespace Arch.Core;

/// <summary>
///     The <see cref="RecycledEntity"/> struct
///     stores information about an recycled <see cref="Entity"/>, its id and its version.
/// </summary>
[SkipLocalsInit]
internal record struct RecycledEntity
{
    /// <summary>
    ///     The recycled id.
    /// </summary>
    public int Id;

    /// <summary>
    ///     Its new version.
    /// </summary>
    public int Version;

    /// <summary>
    ///     Initializes a new instance of the <see cref="RecycledEntity"/> struct.
    /// </summary>
    /// <param name="id">Its id..</param>
    /// <param name="version">Its version.</param>
    public RecycledEntity(int id, int version)
    {
        Id = id;
        Version = version;
    }
}

/// <summary>
///     The <see cref="IForEach"/> interface
///     provides a method to execute logic on an <see cref="Entity"/>.
///     Commonly used for queries to provide an clean interface.
/// </summary>
public interface IForEach
{
    /// <summary>
    ///     Called on an <see cref="Entity"/> to execute logic on it.
    /// </summary>
    /// <param name="entity">The <see cref="Entity"/>.</param>
    [MethodImpl(MethodImplOptions.AggressiveInlining)]
    public void Update(in Entity entity);
}

/// <summary>
///     The <see cref="ForEach"/> delegate
///     provides a callback to execute logic on an <see cref="Entity"/>.
/// </summary>
/// <param name="entity">The <see cref="Entity"/>.</param>
public delegate void ForEach(in Entity entity);

// Static world, create and destroy

public partial class World
{

    /// <summary>
    ///     A list of all existing <see cref="Worlds"/>.
    ///     Should not be modified by the user.
    /// </summary>
    public static World[] Worlds {  [MethodImpl(MethodImplOptions.AggressiveInlining)] get; private set; } = new World[4];

    /// <summary>
    ///     Stores recycled <see cref="World"/> ids.
    /// </summary>
    private static PooledQueue<int> RecycledWorldIds {  [MethodImpl(MethodImplOptions.AggressiveInlining)] get; set; } = new(8);

    /// <summary>
    ///     Tracks how many <see cref="Worlds"/> exists.
    /// </summary>
    public static int WorldSize { [MethodImpl(MethodImplOptions.AggressiveInlining)] get; [MethodImpl(MethodImplOptions.AggressiveInlining)] private set; }

    /// <summary>
    ///     Creates a <see cref="World"/> instance.
    /// </summary>
    /// <returns>The created <see cref="World"/> instance.</returns>
    public static World Create()
    {
#if PURE_ECS
        return new World(-1);
#else
        var recycle = RecycledWorldIds.TryDequeue(out var id);
        var recycledId = recycle ? id : WorldSize;

        var world = new World(recycledId);

        // If you need to ensure a higher capacity, you can manually check and increase it
        if (recycledId >= Worlds.Length)
        {
            var newCapacity = Worlds.Length * 2;
            var worlds = Worlds;
            Array.Resize(ref worlds, newCapacity);
            Worlds = worlds;
        }

        Worlds[recycledId] = world;
        WorldSize++;
        return world;
#endif
    }

    /// <summary>
    ///     Destroys an existing <see cref="World"/>.
    /// </summary>
    /// <param name="world">The <see cref="World"/>.</param>
    public static void Destroy(World world)
    {

#if !PURE_ECS
        Worlds[world.Id] = null;
        RecycledWorldIds.Enqueue(world.Id);
        WorldSize--;
#endif

        world.Capacity = 0;
        world.Size = 0;

        // Dispose
        world.JobHandles.Dispose();
        world.GroupToArchetype.Dispose();
        world.RecycledIds.Dispose();
        world.QueryCache.Dispose();

        // Set archetypes to null to free them manually since Archetypes are set to ClearMode.Never to fix #65
        for (var index = 0; index < world.Archetypes.Count; index++)
        {
            world.Archetypes[index] = null!;
        }

        world.Archetypes.Dispose();
    }
}

/// <summary>
///     The <see cref="World"/> class
///     stores <see cref="Entity"/>'s in <see cref="Archetype"/>'s and <see cref="Chunk"/>'s, manages them and provides methods to query for specific <see cref="Entity"/>'s.
/// </summary>
public partial class World : IDisposable
{

    /// <summary>
    ///     Initializes a new instance of the <see cref="World"/> class
    /// </summary>
    /// <param name="id">Its unique id.</param>
    private World(int id)
    {
        Id = id;

        // Mapping.
        GroupToArchetype = new PooledDictionary<int, Archetype>(8);

        // Entity stuff.
        Archetypes = new PooledList<Archetype>(8, ClearMode.Never);
        EntityInfo = new EntityInfoStorage();
        RecycledIds = new PooledQueue<RecycledEntity>(256);

        // Query.
        QueryCache = new PooledDictionary<QueryDescription, Query>(8);

        // Multithreading/Jobs.
        JobHandles = new PooledList<JobHandle>(Environment.ProcessorCount);
        JobsCache = new List<IJob>(Environment.ProcessorCount);
    }

    /// <summary>
    ///     The unique <see cref="World"/> id.
    /// </summary>
    public int Id {  [MethodImpl(MethodImplOptions.AggressiveInlining)] get; }

    /// <summary>
    ///     The amount of <see cref="Entity"/>'s stored by this instance.
    /// </summary>
    public int Size { [MethodImpl(MethodImplOptions.AggressiveInlining)] get; internal set; }

    /// <summary>
    ///     The available capacity for <see cref="Entity"/>'s by this instance.
    /// </summary>
    public int Capacity {  [MethodImpl(MethodImplOptions.AggressiveInlining)] get; internal set; }

    /// <summary>
    ///     All <see cref="Archetype"/>'s that exist in this <see cref="World"/>.
    /// </summary>
    public PooledList<Archetype> Archetypes {  [MethodImpl(MethodImplOptions.AggressiveInlining)] get; }

    /// <summary>
    ///     Mapt an <see cref="Entity"/> to its <see cref="EntityInfo"/> for quick lookups.
    /// </summary>
    internal EntityInfoStorage EntityInfo { [MethodImpl(MethodImplOptions.AggressiveInlining)] get; }

    /// <summary>
    ///     Stores recycled <see cref="Entity"/> ids and their last version.
    /// </summary>
    internal PooledQueue<RecycledEntity> RecycledIds {  [MethodImpl(MethodImplOptions.AggressiveInlining)] get; set; }

    /// <summary>
    ///     A cache to map <see cref="QueryDescription"/> to their <see cref="Arch.Core.Query"/> to avoid allocs.
    /// </summary>
    internal PooledDictionary<QueryDescription, Query> QueryCache { [MethodImpl(MethodImplOptions.AggressiveInlining)] get; set; }

    /// <summary>
    ///     Reserves space for a certain number of <see cref="Entity"/>'s of a given component structure/<see cref="Archetype"/>.
    /// </summary>
    /// <param name="types">The component structure/<see cref="Archetype"/>.</param>
    /// <param name="amount">The amount.</param>
    [MethodImpl(MethodImplOptions.AggressiveInlining)]
    public void Reserve(Span<ComponentType> types, int amount)
    {
        var archetype = GetOrCreate(types);
        archetype.Reserve(amount);

        var requiredCapacity = Capacity + amount;
        EntityInfo.EnsureCapacity(requiredCapacity);
        Capacity = requiredCapacity;
    }

    /// <summary>
    ///     Creates a new <see cref="Entity"/> using its given component structure/<see cref="Archetype"/>.
    ///     Might resize its target <see cref="Archetype"/> and allocate new space if its full.
    /// </summary>
    /// <param name="types">Its component structure/<see cref="Archetype"/>.</param>
    /// <returns></returns>
    [MethodImpl(MethodImplOptions.AggressiveInlining)]
    public Entity Create(params ComponentType[] types)
    {
        return Create(types.AsSpan());
    }

    /// <summary>
    ///     Creates a new <see cref="Entity"/> using its given component structure/<see cref="Archetype"/>.
    ///     Might resize its target <see cref="Archetype"/> and allocate new space if its full.
    /// </summary>
    /// <param name="types">Its component structure/<see cref="Archetype"/>.</param>
    /// <returns></returns>
    [MethodImpl(MethodImplOptions.AggressiveInlining)]
    public Entity Create(Span<ComponentType> types)
    {
        // Recycle id or increase
        var recycle = RecycledIds.TryDequeue(out var recycledId);
        var recycled = recycle ? recycledId : new RecycledEntity(Size, 1);

        // Create new entity and put it to the back of the array
        var entity = new Entity(recycled.Id, Id);

        // Add to archetype & mapping
        var archetype = GetOrCreate(types);
        var createdChunk = archetype.Add(entity, out var slot);

        // Resize map & Array to fit all potential new entities
        if (createdChunk)
        {
            Capacity += archetype.EntitiesPerChunk;
            EntityInfo.EnsureCapacity(Capacity);
        }

        // Map
        EntityInfo.Add(entity.Id, recycled.Version, archetype, slot);
        Size++;
        OnEntityCreated(entity);
        return entity;
    }

    /// <summary>
    ///     Moves an <see cref="Entity"/> from one <see cref="Archetype"/> <see cref="Slot"/> to another.
    /// </summary>
    /// <param name="entity">The <see cref="Entity"/>.</param>
    /// <param name="source">Its <see cref="Archetype"/>.</param>
    /// <param name="destination">The new <see cref="Archetype"/>.</param>
    /// <param name="destinationSlot">The new <see cref="Slot"/> where moved <see cref="Entity"/> landed in.</param>
    [MethodImpl(MethodImplOptions.AggressiveInlining)]
    internal void Move(Entity entity, Archetype source, Archetype destination, out Slot destinationSlot)
    {
        // A common mistake, happening in many cases.
        Debug.Assert(source != destination, "From-Archetype is the same as the To-Archetype. Entities cannot move within the same archetype using this function. Probably an attempt was made to attach already existing components to the entity or to remove non-existing ones.");

        // Copy entity to other archetype
        ref var slot = ref EntityInfo.GetSlot(entity.Id);
        var created = destination.Add(entity, out destinationSlot);
        Archetype.CopyComponents(source, ref slot, destination,ref destinationSlot);
        source.Remove(ref slot, out var movedEntity);

        // Update moved entity from the remove
        EntityInfo.Move(movedEntity, slot);
        EntityInfo.Move(entity.Id, destination, destinationSlot);

        // Calculate the entity difference between the moved archetypes to allocate more space accordingly.
        if (created)
        {
            Capacity += destination.EntitiesPerChunk;
            EntityInfo.EnsureCapacity(Capacity);
        }
    }

    /// <summary>
    ///     Destroys an <see cref="Entity"/>.
    ///     Might resize its target <see cref="Archetype"/> and release memory.
    /// </summary>
    /// <param name="entity">The <see cref="Entity"/>.</param>
    [MethodImpl(MethodImplOptions.AggressiveInlining)]
    public void Destroy(Entity entity)
    {
        OnEntityDestroyed(entity);

        // Remove from archetype
        var entityInfo = EntityInfo[entity.Id];
        entityInfo.Archetype.Remove(ref entityInfo.Slot, out var movedEntityId);

        // Update info of moved entity which replaced the removed entity.
        EntityInfo.Move(movedEntityId, entityInfo.Slot);
        EntityInfo.Remove(entity.Id);

        // Recycle id && Remove mapping
        RecycledIds.Enqueue(new RecycledEntity(entity.Id, unchecked(entityInfo.Version+1)));
        Size--;
    }

    /// <summary>
    ///     Trims this <see cref="World"/> instance and releases unused memory.
    ///     Should not be called every single update or frame.
    ///     One single <see cref="Chunk"/> from each <see cref="Archetype"/> is spared.
    /// </summary>
    [MethodImpl(MethodImplOptions.AggressiveInlining)]
    public void TrimExcess()
    {
        Capacity = 0;

        // Trim entity info and archetypes
        EntityInfo.TrimExcess();
        for (var index = Archetypes.Count-1; index >= 0; index--)
        {
            // Remove empty archetypes.
            var archetype = Archetypes[index];
            if (archetype.Entities == 0)
            {
<<<<<<< HEAD
                var hash = Component.GetHashCode(archetype.Types);

                Archetypes.RemoveAt(index);
                ArchetypeRemoved(archetype);

                GroupToArchetype.Remove(hash);

                // Remove archetype from other archetypes edges.
                foreach (var otherArchetype in this)
                {
                    otherArchetype.RemoveAddEdge(archetype);
                }

=======
                Capacity += archetype.EntitiesPerChunk; // Since the destruction substracts that amount, add it before due to the way we calculate the new capacity.
                DestroyArchetype(archetype);
>>>>>>> c15b2ab5
                continue;
            }

            archetype.TrimExcess();
            Capacity += archetype.Size * archetype.EntitiesPerChunk; // Since always one chunk always exists.
        }
    }

    /// <summary>
    ///     Clears or resets this <see cref="World"/> instance, will drop used <see cref="Archetypes"/> and therefore release some memory sooner or later.
    /// </summary>
    [MethodImpl(MethodImplOptions.AggressiveInlining)]
    public void Clear()
    {
        Capacity = 0;
        Size = 0;

        // Clear
        RecycledIds.Clear();
        JobHandles.Clear();
        GroupToArchetype.Clear();
        EntityInfo.Clear();
        RecycledIds.Clear();
        QueryCache.Clear();

        // Set archetypes to null to free them manually since Archetypes are set to ClearMode.Never to fix #65
        for (var index = 0; index < Archetypes.Count; index++)
        {
            Archetypes[index] = null!;
        }

        Archetypes.Clear();
    }

    /// <summary>
    ///     Creates a <see cref="Arch.Core.Query"/> using a <see cref="QueryDescription"/>
    ///     which can be used to iterate over the matching <see cref="Entity"/>'s, <see cref="Archetype"/>'s and <see cref="Chunk"/>'s.
    /// </summary>
    /// <param name="queryDescription">The <see cref="QueryDescription"/> which specifies which components are searched for.</param>
    /// <returns></returns>
    [MethodImpl(MethodImplOptions.AggressiveInlining)]
    public Query Query(in QueryDescription queryDescription)
    {
        // Looping over all archetypes, their chunks and their entities.
        if (QueryCache.TryGetValue(queryDescription, out var query))
        {
            return query;
        }

        query = new Query(Archetypes, queryDescription);
        QueryCache[queryDescription] = query;

        return query;
    }

    /// <summary>
    ///     Counts all <see cref="Entity"/>'s that match a <see cref="QueryDescription"/> and returns the number.
    /// </summary>
    /// <param name="queryDescription">The <see cref="QueryDescription"/> which specifies which components or <see cref="Entity"/>'s are searched for.</param>
    [MethodImpl(MethodImplOptions.AggressiveInlining)]
    [Pure]
    public int CountEntities(in QueryDescription queryDescription)
    {
        var counter = 0;
        var query = Query(in queryDescription);
        foreach (var archetype in query.GetArchetypeIterator())
        {
            var entities = archetype.Entities;
            counter += entities;
        }

        return counter;
    }


    /// <summary>
    ///     Search all matching <see cref="Entity"/>'s and put them into the given <see cref="Span{T}"/>.
    /// </summary>
    /// <param name="queryDescription">The <see cref="QueryDescription"/> which specifies which components or <see cref="Entity"/>'s are searched for.</param>
    /// <param name="list">The <see cref="Span{T}"/> receiving the found <see cref="Entity"/>'s.</param>
    /// <param name="start">The start index inside the <see cref="Span{T}"/>. Default is 0.</param>
    [MethodImpl(MethodImplOptions.AggressiveInlining)]
    public void GetEntities(in QueryDescription queryDescription, Span<Entity> list, int start = 0)
    {
        var index = 0;
        var query = Query(in queryDescription);
        foreach (ref var chunk in query)
        {
            ref var entityFirstElement = ref chunk.Entity(0);
            foreach(var entityIndex in chunk)
            {
                ref readonly var entity = ref Unsafe.Add(ref entityFirstElement, entityIndex);
                list[start+index] = entity;
                index++;
            }
        }
    }

    /// <summary>
    ///     Search all matching <see cref="Archetype"/>'s and put them into the given <see cref="IList{T}"/>.
    /// </summary>
    /// <param name="queryDescription">The <see cref="QueryDescription"/> which specifies which components are searched for.</param>
    /// <param name="archetypes">The <see cref="Span{T}"/> receiving <see cref="Archetype"/>'s containing <see cref="Entity"/>'s with the matching components.</param>
    /// <param name="start">The start index inside the <see cref="Span{T}"/>. Default is 0.</param>
    [MethodImpl(MethodImplOptions.AggressiveInlining)]
    public void GetArchetypes(in QueryDescription queryDescription, Span<Archetype> archetypes, int start = 0)
    {
        var index = 0;
        var query = Query(in queryDescription);
        foreach (var archetype in query.GetArchetypeIterator())
        {
            archetypes[start+index] = archetype;
            index++;
        }
    }

    /// <summary>
    ///     Search all matching <see cref="Chunk"/>'s and put them into the given <see cref="IList{T}"/>.
    /// </summary>
    /// <param name="queryDescription">The <see cref="QueryDescription"/> which specifies which components are searched for.</param>
    /// <param name="chunks">The <see cref="Span{T}"/> receiving <see cref="Chunk"/>'s containing <see cref="Entity"/>'s with the matching components.</param>
    /// <param name="start">The start index inside the <see cref="Span{T}"/>. Default is 0.</param>
    [MethodImpl(MethodImplOptions.AggressiveInlining)]
    public void GetChunks(in QueryDescription queryDescription, Span<Chunk> chunks, int start = 0)
    {
        var index = 0;
        var query = Query(in queryDescription);
        foreach (ref var chunk in query)
        {
            chunks[start+index] = chunk;
            index++;
        }
    }

    /// <summary>
    ///     Creates and returns a new <see cref="Enumerator{T}"/> instance to iterate over all <see cref="Archetypes"/>.
    /// </summary>
    /// <returns>A new <see cref="Enumerator{T}"/> instance.</returns>
    [MethodImpl(MethodImplOptions.AggressiveInlining)]
    [Pure]
    public Enumerator<Archetype> GetEnumerator()
    {
        return new Enumerator<Archetype>(Archetypes.Span);
    }

    /// <summary>
    ///     Disposes this <see cref="World"/> instance and destroys it from the <see cref="Worlds"/>.
    /// </summary>
    [MethodImpl(MethodImplOptions.AggressiveInlining)]
    public void Dispose()
    {
        Destroy(this);
    }

    /// <summary>
    ///     Converts this <see cref="World"/> to a human readable string.
    /// </summary>
    /// <returns>A string.</returns>
    [MethodImpl(MethodImplOptions.AggressiveInlining)]
    [Pure]
    public override string ToString()
    {
        return $"World {{ {nameof(Id)} = {Id}, {nameof(Capacity)} = {Capacity}, {nameof(Size)} = {Size} }}";
    }
}

// Archetype management of the world

public partial class World
{
    /// <summary>
    ///     Maps an <see cref="Group"/> hash to its <see cref="Archetype"/>.
    /// </summary>
    internal PooledDictionary<int, Archetype> GroupToArchetype { [MethodImpl(MethodImplOptions.AggressiveInlining)] get; set; }

    /// <summary>
    ///     Returned an <see cref="Archetype"/> based on its components. If it does not exist, it will be created.
    /// </summary>
    /// <param name="types">Its <see cref="ComponentType"/>'s.</param>
    /// <returns>An existing or new <see cref="Archetype"/>.</returns>
    [MethodImpl(MethodImplOptions.AggressiveInlining)]
    internal Archetype GetOrCreate(Span<ComponentType> types)
    {
        if (TryGetArchetype(types, out var archetype))
        {
            return archetype;
        }

        // Create archetype
        archetype = new Archetype(types.ToArray());
        var hash = Component.GetHashCode(types);

        GroupToArchetype[hash] = archetype;
        Archetypes.Add(archetype);

        // Archetypes always allocate one single chunk upon construction
        Capacity += archetype.EntitiesPerChunk;
        EntityInfo.EnsureCapacity(Capacity);

        return archetype;
    }

    /// <summary>
    ///     Trys to find an <see cref="Archetype"/> by the hash of its components.
    /// </summary>
    /// <param name="hash">Its hash..</param>
    /// <param name="archetype">The found <see cref="Archetype"/>.</param>
    /// <returns>True if found, otherwhise false.</returns>
    [MethodImpl(MethodImplOptions.AggressiveInlining)]
    [Pure]
    internal bool TryGetArchetype(int hash, [MaybeNullWhen(false)] out Archetype archetype)
    {
        return GroupToArchetype.TryGetValue(hash, out archetype);
    }

    /// <summary>
    ///     Trys to find an <see cref="Archetype"/> by a <see cref="BitSet"/>.
    /// </summary>
    /// <param name="bitset">A <see cref="BitSet"/> indicating the <see cref="Archetype"/> structure.</param>
    /// <param name="archetype">The found <see cref="Archetype"/>.</param>
    /// <returns>True if found, otherwhise false.</returns>
    [MethodImpl(MethodImplOptions.AggressiveInlining)]
    [Pure]
    public bool TryGetArchetype(BitSet bitset, [MaybeNullWhen(false)] out Archetype archetype)
    {
        return TryGetArchetype(bitset.GetHashCode(), out archetype);
    }

    /// <summary>
    ///     Trys to find an <see cref="Archetype"/> by a <see cref="SpanBitSet"/>.
    /// </summary>
    /// <param name="bitset">A <see cref="SpanBitSet"/> indicating the <see cref="Archetype"/> structure.</param>
    /// <param name="archetype">The found <see cref="Archetype"/>.</param>
    /// <returns>True if found, otherwhise false.</returns>
    [MethodImpl(MethodImplOptions.AggressiveInlining)]
    [Pure]
    public bool TryGetArchetype(SpanBitSet bitset, [MaybeNullWhen(false)] out Archetype archetype)
    {
        return TryGetArchetype(bitset.GetHashCode(), out archetype);
    }

    /// <summary>
    ///     Trys to find an <see cref="Archetype"/> by the hash of its components.
    /// </summary>
    /// <param name="types">Its <see cref="ComponentType"/>'s.</param>
    /// <param name="archetype">The found <see cref="Archetype"/>.</param>
    /// <returns>True if found, otherwhise false.</returns>
    [MethodImpl(MethodImplOptions.AggressiveInlining)]
    [Pure]
    public bool TryGetArchetype(Span<ComponentType> types, [MaybeNullWhen(false)] out Archetype archetype)
    {
        var hash = Component.GetHashCode(types);
        return TryGetArchetype(hash, out archetype);
    }

    /// <summary>
    ///     Destroys the passed <see cref="Archetype"/> and removes it from this <see cref="World"/>.
    /// </summary>
    /// <param name="archetype">The <see cref="Archetype"/> to destroy.</param>
    [MethodImpl(MethodImplOptions.AggressiveInlining)]
    internal void DestroyArchetype(Archetype archetype)
    {
        var hash = Component.GetHashCode(archetype.Types);
        Archetypes.Remove(archetype);
        GroupToArchetype.Remove(hash);

        // Remove archetype from other archetypes edges.
        foreach (var otherArchetype in this)
        {
            otherArchetype.RemoveAddEdge(archetype);
        }

<<<<<<< HEAD
        // Create archetype
        archetype = new Archetype(types.ToArray());
        var hash = Component.GetHashCode(types);

        GroupToArchetype[hash] = archetype;
        Archetypes.Add(archetype);
        ArchetypeAdded(archetype);

        // Archetypes always allocate one single chunk upon construction
        Capacity += archetype.EntitiesPerChunk;
        EntityInfo.EnsureCapacity(Capacity);

        return archetype;
=======
        archetype.Clear();
        Capacity -= archetype.EntitiesPerChunk;
>>>>>>> c15b2ab5
    }
}

// Querys

public partial class World
{
    /// <summary>
    ///     Searches all matching <see cref="Entity"/>'s by a <see cref="QueryDescription"/> and calls the passed <see cref="ForEach"/>.
    /// </summary>
    /// <param name="queryDescription">The <see cref="QueryDescription"/> which specifies which <see cref="Entity"/>'s are searched for.</param>
    /// <param name="forEntity">The <see cref="ForEach"/> delegate.</param>
    [MethodImpl(MethodImplOptions.AggressiveInlining)]
    public void Query(in QueryDescription queryDescription, ForEach forEntity)
    {
        var query = Query(in queryDescription);
        foreach (ref var chunk in query)
        {
            ref var entityLastElement = ref chunk.Entity(0);
            foreach(var entityIndex in chunk)
            {
                ref readonly var entity = ref Unsafe.Add(ref entityLastElement, entityIndex);
                forEntity(entity);
            }
        }
    }

    /// <summary>
    ///     Searches all matching <see cref="Entity"/>'s by a <see cref="QueryDescription"/> and calls the <see cref="IForEach"/> struct.
    ///     Inlines the call and is therefore faster than normal queries.
    /// </summary>
    /// <typeparam name="T">A struct implementation of the <see cref="IForEach"/> interface which is called on each <see cref="Entity"/> found.</typeparam>
    /// <param name="queryDescription">The <see cref="QueryDescription"/> which specifies which <see cref="Entity"/>'s are searched for.</param>
    [MethodImpl(MethodImplOptions.AggressiveInlining)]
    public void InlineQuery<T>(in QueryDescription queryDescription) where T : struct, IForEach
    {
        var t = new T();

        var query = Query(in queryDescription);
        foreach (ref var chunk in query)
        {
            ref var entityFirstElement = ref chunk.Entity(0);
            foreach (var entityIndex in chunk)
            {
                ref readonly var entity = ref Unsafe.Add(ref entityFirstElement, entityIndex);
                t.Update(in entity);
            }
        }
    }

    /// <summary>
    ///     Searches all matching <see cref="Entity"/>'s by a <see cref="QueryDescription"/> and calls the passed <see cref="IForEach"/> struct.
    ///     Inlines the call and is therefore faster than normal queries.
    /// </summary>
    /// <typeparam name="T">A struct implementation of the <see cref="IForEach"/> interface which is called on each <see cref="Entity"/> found.</typeparam>
    /// <param name="queryDescription">The <see cref="QueryDescription"/> which specifies which <see cref="Entity"/>'s are searched for.</param>
    /// <param name="iForEach">The struct instance of the generic type being invoked.</param>
    [MethodImpl(MethodImplOptions.AggressiveInlining)]
    public void InlineQuery<T>(in QueryDescription queryDescription, ref T iForEach) where T : struct, IForEach
    {
        var query = Query(in queryDescription);
        foreach (ref var chunk in query)
        {
            ref var entityFirstElement = ref chunk.Entity(0);
            foreach(var entityIndex in chunk)
            {
                ref readonly var entity = ref Unsafe.Add(ref entityFirstElement, entityIndex);
                iForEach.Update(in entity);
            }
        }
    }
}


// Batch query operations

public partial class World
{


    /// <summary>
    ///     An efficient method to destroy all <see cref="Entity"/>s matching a <see cref="QueryDescription"/>.
    ///     No <see cref="Entity"/>s are recopied which is much faster.
    /// </summary>
    /// <param name="queryDescription">The <see cref="QueryDescription"/> which specifies which <see cref="Entity"/>'s will be destroyed.</param>
    [MethodImpl(MethodImplOptions.AggressiveInlining)]
    public void Destroy(in QueryDescription queryDescription)
    {
        var query = Query(in queryDescription);
        foreach (var archetype in query.GetArchetypeIterator())
        {
            Size -= archetype.Entities;
            foreach (ref var chunk in archetype)
            {
                ref var entityFirstElement = ref chunk.Entity(0);
                foreach (var index in chunk)
                {
                    ref readonly var entity = ref Unsafe.Add(ref entityFirstElement, index);
                    OnEntityDestroyed(entity);

                    var version = EntityInfo.GetVersion(entity.Id);
                    var recycledEntity = new RecycledEntity(entity.Id, version);

                    RecycledIds.Enqueue(recycledEntity);
                    EntityInfo.Remove(entity.Id);
                }

                chunk.Clear();
            }

            archetype.Clear();
        }
    }

    /// <summary>
    ///     An efficient method to set one component for all <see cref="Entity"/>s matching a <see cref="QueryDescription"/>.
    ///     No <see cref="Entity"/> lookups which makes it as fast as a inlin query.
    /// </summary>
    /// <param name="queryDescription">The <see cref="QueryDescription"/> which specifies which <see cref="Entity"/>s will be targeted.</param>
    [MethodImpl(MethodImplOptions.AggressiveInlining)]
    public void Set<T>(in QueryDescription queryDescription, in T value = default)
    {
        var query = Query(in queryDescription);
        foreach (ref var chunk in query)
        {
            ref var componentFirstElement = ref chunk.GetFirst<T>();
            foreach (var index in chunk)
            {
                ref var component = ref Unsafe.Add(ref componentFirstElement, index);
                component = value;
#if EVENTS
                ref var entity = ref chunk.Entity(index);
                OnComponentSet<T>(entity);
#endif
            }
        }
    }

    /// <summary>
    ///     An efficient method to add one component to all <see cref="Entity"/>s matching a <see cref="QueryDescription"/>.
    ///     No <see cref="Entity"/>s are recopied which is much faster.
    /// </summary>
    /// <param name="queryDescription">The <see cref="QueryDescription"/> which specifies which <see cref="Entity"/>s will be targeted.</param>
    [SkipLocalsInit]
    [MethodImpl(MethodImplOptions.AggressiveInlining)]
    public void Add<T>(in QueryDescription queryDescription, in T component = default)
    {
        // BitSet to stack/span bitset, size big enough to contain ALL registered components.
        Span<uint> stack = stackalloc uint[BitSet.RequiredLength(ComponentRegistry.Size)];

        var query = Query(in queryDescription);
        foreach (var archetype in query.GetArchetypeIterator())
        {
            // Archetype with T shouldnt be skipped to prevent undefined behaviour.
            if(archetype.Entities == 0 || archetype.Has<T>())
            {
                continue;
            }

            // Create local bitset on the stack and set bits to get a new fitting bitset of the new archetype.
            archetype.BitSet.AsSpan(stack);
            var spanBitSet = new SpanBitSet(stack);
            spanBitSet.SetBit(Component<T>.ComponentType.Id);

            // Get or create new archetype.
            if (!TryGetArchetype(spanBitSet.GetHashCode(), out var newArchetype))
            {
                newArchetype = GetOrCreate(archetype.Types.Add(typeof(T)));
            }

            // Get last slots before copy, for updating entityinfo later
            var archetypeSlot = archetype.LastSlot;
            var newArchetypeLastSlot = newArchetype.LastSlot;
            Slot.Shift(ref newArchetypeLastSlot, newArchetype.EntitiesPerChunk);
            EntityInfo.Shift(archetype, archetypeSlot, newArchetype, newArchetypeLastSlot);

            // Copy, set and clear
            Archetype.Copy(archetype, newArchetype);
            var lastSlot = newArchetype.LastSlot;
            newArchetype.SetRange(in lastSlot, in newArchetypeLastSlot, in component);
            archetype.Clear();

            OnComponentAdded<T>(newArchetype);
        }
    }

    /// <summary>
    ///     An efficient method to remove one component from <see cref="Entity"/>s matching a <see cref="QueryDescription"/>.
    ///     No <see cref="Entity"/>s are recopied which is much faster.
    /// </summary>
    /// <param name="queryDescription">The <see cref="QueryDescription"/> which specifies which <see cref="Entity"/>s will be targeted.</param>
    [SkipLocalsInit]
    [MethodImpl(MethodImplOptions.AggressiveInlining)]
    public void Remove<T>(in QueryDescription queryDescription)
    {
        // BitSet to stack/span bitset, size big enough to contain ALL registered components.
        Span<uint> stack = stackalloc uint[BitSet.RequiredLength(ComponentRegistry.Size)];

        var query = Query(in queryDescription);
        foreach (var archetype in query.GetArchetypeIterator())
        {
            // Archetype without T shouldnt be skipped to prevent undefined behaviour.
            if(archetype.Entities <= 0 || !archetype.Has<T>())
            {
                continue;
            }

            // Create local bitset on the stack and set bits to get a new fitting bitset of the new archetype.
            var bitSet = archetype.BitSet;
            var spanBitSet = new SpanBitSet(bitSet.AsSpan(stack));
            spanBitSet.ClearBit(Component<T>.ComponentType.Id);

            // Get or create new archetype.
            if (!TryGetArchetype(spanBitSet.GetHashCode(), out var newArchetype))
            {
                newArchetype = GetOrCreate(archetype.Types.Remove(typeof(T)));
            }

            OnComponentRemoved<T>(archetype);

            // Get last slots before copy, for updating entityinfo later
            var archetypeSlot = archetype.LastSlot;
            var newArchetypeLastSlot = newArchetype.LastSlot;
            Slot.Shift(ref newArchetypeLastSlot, newArchetype.EntitiesPerChunk);
            EntityInfo.Shift(archetype, archetypeSlot, newArchetype, newArchetypeLastSlot);

            Archetype.Copy(archetype, newArchetype);
            archetype.Clear();
        }
    }
}

// Set, get and has

public partial class World
{
    /// <summary>
    ///     Sets or replaces a component for an <see cref="Entity"/>.
    /// </summary>
    /// <typeparam name="T">The component type.</typeparam>
    /// <param name="entity">The <see cref="Entity"/>.</param>
    /// <param name="cmp">The instance, optional.</param>
    [MethodImpl(MethodImplOptions.AggressiveInlining)]
    public void Set<T>(Entity entity, in T cmp = default)
    {
        var slot = EntityInfo.GetSlot(entity.Id);
        var archetype = EntityInfo.GetArchetype(entity.Id);
        archetype.Set(ref slot, in cmp);
        OnComponentSet(entity, cmp);
    }

    /// <summary>
    ///     Checks if an <see cref="Entity"/> has a certain component.
    /// </summary>
    /// <typeparam name="T">The component type.</typeparam>
    /// <param name="entity">The <see cref="Entity"/>.</param>
    /// <returns>True if it has the desired component, otherwhise false.</returns>
    [MethodImpl(MethodImplOptions.AggressiveInlining)]
    [Pure]
    public bool Has<T>(Entity entity)
    {
        var archetype = EntityInfo.GetArchetype(entity.Id);
        return archetype.Has<T>();
    }

    /// <summary>
    ///     Returns a reference to the component of an <see cref="Entity"/>.
    /// </summary>
    /// <typeparam name="T">The component type.</typeparam>
    /// <param name="entity">The <see cref="Entity"/>.</param>
    /// <returns>A reference to the component.</returns>
    [MethodImpl(MethodImplOptions.AggressiveInlining)]
    [Pure]
    public ref T Get<T>(Entity entity)
    {
        var slot = EntityInfo.GetSlot(entity.Id);
        var archetype = EntityInfo.GetArchetype(entity.Id);
        return ref archetype.Get<T>(ref slot);
    }

    /// <summary>
    ///     Trys to return a reference to the component of an <see cref="Entity"/>.
    ///     Will copy the component if its a struct.
    /// </summary>
    /// <typeparam name="T">The component type.</typeparam>
    /// <param name="entity">The <see cref="Entity"/>.</param>
    /// <param name="component">The found component.</param>
    /// <returns>True if it exists, otherwhise false.</returns>
    [MethodImpl(MethodImplOptions.AggressiveInlining)]
    [Pure]
    public bool TryGet<T>(Entity entity, out T component)
    {
        component = default;

        var slot = EntityInfo.GetSlot(entity.Id);
        var archetype = EntityInfo.GetArchetype(entity.Id);

        if (!archetype.Has<T>())
        {
            return false;
        }

        component = archetype.Get<T>(ref slot);
        return true;
    }

    /// <summary>
    ///     Trys to return a reference to the component of an <see cref="Entity"/>.
    /// </summary>
    /// <typeparam name="T">The component type.</typeparam>
    /// <param name="entity">The <see cref="Entity"/>.</param>
    /// <param name="exists">True if it exists, oterhwhise false.</param>
    /// <returns>A reference to the component.</returns>
    [MethodImpl(MethodImplOptions.AggressiveInlining)]
    [Pure]
    public ref T TryGetRef<T>(Entity entity, out bool exists)
    {
        var slot = EntityInfo.GetSlot(entity.Id);
        var archetype = EntityInfo.GetArchetype(entity.Id);

        if (!(exists = archetype.Has<T>()))
        {
            return ref Unsafe.NullRef<T>();
        }

        return ref archetype.Get<T>(ref slot);
    }

    /// <summary>
    ///     Ensures the existence of an component on an <see cref="Entity"/>.
    /// </summary>
    /// <typeparam name="T">The component type.</typeparam>
    /// <param name="entity">The <see cref="Entity"/>.</param>
    /// <param name="cmp">The component value used if its being added.</param>
    /// <returns>A reference to the component.</returns>
    [MethodImpl(MethodImplOptions.AggressiveInlining)]
    public ref T AddOrGet<T>(Entity entity, T cmp = default)
    {
        ref var component = ref TryGetRef<T>(entity, out var exists);
        if (exists)
        {
            return ref component;
        }

        Add(entity, cmp);
        return ref Get<T>(entity);
    }

    /// <summary>
    ///     Adds an new component to the <see cref="Entity"/> and moves it to the new <see cref="Archetype"/>.
    /// </summary>
    /// <param name="entity">The <see cref="Entity"/>.</param>
    /// <param name="newArchetype">The entity's new <see cref="Archetype"/>.</param>
    /// <param name="slot">The new <see cref="Slot"/> where the moved <see cref="Entity"/> landed in.</param>
    /// <typeparam name="T">The component type.</typeparam>
    [SkipLocalsInit]
    [MethodImpl(MethodImplOptions.AggressiveInlining)]
    internal void Add<T>(Entity entity, out Archetype newArchetype, out Slot slot)
    {
        var oldArchetype = EntityInfo.GetArchetype(entity.Id);
        var type = Component<T>.ComponentType;
        newArchetype = GetOrCreateArchetypeByEdge(in type, oldArchetype);

        Move(entity, oldArchetype, newArchetype, out slot);
    }

    /// <summary>
    ///     Adds an new component to the <see cref="Entity"/> and moves it to the new <see cref="Archetype"/>.
    /// </summary>
    /// <param name="entity">The <see cref="Entity"/>.</param>
    /// <typeparam name="T">The component type.</typeparam>
    [SkipLocalsInit]
    [MethodImpl(MethodImplOptions.AggressiveInlining)]
    public void Add<T>(Entity entity)
    {
        Add<T>(entity, out _, out _);
        OnComponentAdded<T>(entity);
    }

    /// <summary>
    ///     Adds an new component to the <see cref="Entity"/> and moves it to the new <see cref="Archetype"/>.
    /// </summary>
    /// <param name="entity">The <see cref="Entity"/>.</param>
    /// <typeparam name="T">The component type.</typeparam>
    /// <param name="cmp">The component instance.</param>
    [SkipLocalsInit]
    [MethodImpl(MethodImplOptions.AggressiveInlining)]
    public void Add<T>(Entity entity, in T cmp)
    {
        Add<T>(entity, out var newArchetype, out var slot);
        newArchetype.Set(ref slot, cmp);
        OnComponentAdded<T>(entity);
    }

    /// <summary>
    ///     Removes an component from an <see cref="Entity"/> and moves it to a different <see cref="Archetype"/>.
    /// </summary>
    /// <typeparam name="T">The component type.</typeparam>
    /// <param name="entity">The <see cref="Entity"/>.</param>
    [SkipLocalsInit]
    [MethodImpl(MethodImplOptions.AggressiveInlining)]
    public void Remove<T>(Entity entity)
    {
        var oldArchetype = EntityInfo.GetArchetype(entity.Id);

        // BitSet to stack/span bitset, size big enough to contain ALL registered components.
        Span<uint> stack = stackalloc uint[oldArchetype.BitSet.Length];
        oldArchetype.BitSet.AsSpan(stack);

        // Create a span bitset, doing it local saves us headache and gargabe
        var spanBitSet = new SpanBitSet(stack);
        spanBitSet.ClearBit(Component<T>.ComponentType.Id);

        // Search for fitting archetype or create a new one
        if (!TryGetArchetype(spanBitSet.GetHashCode(), out var newArchetype))
        {
            newArchetype = GetOrCreate(oldArchetype.Types.Remove(typeof(T)));
        }

        OnComponentRemoved<T>(entity);
        Move(entity, oldArchetype, newArchetype, out _);
    }
}

// Set & Get & Has non generic

public partial class World
{

    /// <summary>
    ///     Sets or replaces a component for an <see cref="Entity"/>.
    /// </summary>
    /// <param name="entity">The <see cref="Entity"/>.</param>
    /// <param name="cmp">The component.</param>
    [MethodImpl(MethodImplOptions.AggressiveInlining)]
    public void Set(Entity entity, object cmp)
    {
        var entitySlot = EntityInfo.GetEntitySlot(entity.Id);
        entitySlot.Archetype.Set(ref entitySlot.Slot, cmp);
        OnComponentSet(entity, cmp);
    }

    /// <summary>
    ///     Sets or replaces a <see cref="Span{T}"/> of components for an <see cref="Entity"/>.
    /// </summary>
    /// <param name="entity">The <see cref="Entity"/>.</param>
    /// <param name="components">The components <see cref="Span{T}"/>.</param>
    [MethodImpl(MethodImplOptions.AggressiveInlining)]
    public void SetRange(Entity entity, Span<object> components)
    {
        var entitySlot = EntityInfo.GetEntitySlot(entity.Id);
        foreach (var cmp in components)
        {
            entitySlot.Archetype.Set(ref entitySlot.Slot, cmp);
            OnComponentSet(entity, cmp);
        }
    }

    /// <summary>
    ///     Checks if an <see cref="Entity"/> has a certain component.
    /// </summary>
    /// <param name="entity">The <see cref="Entity"/>.</param>
    /// <param name="type">The component <see cref="ComponentType"/>.</param>
    /// <returns>True if it has the desired component, otherwhise false.</returns>
    [MethodImpl(MethodImplOptions.AggressiveInlining)]
    [Pure]
    public bool Has(Entity entity, ComponentType type)
    {
        var archetype = EntityInfo.GetArchetype(entity.Id);
        return archetype.Has(type);
    }

    /// <summary>
    ///     Checks if an <see cref="Entity"/> has a certain component.
    /// </summary>
    /// <param name="entity">The <see cref="Entity"/>.</param>
    /// <param name="types">The component <see cref="ComponentType"/>.</param>
    /// <returns>True if it has the desired component, otherwhise false.</returns>
    [MethodImpl(MethodImplOptions.AggressiveInlining)]
    [Pure]
    public bool HasRange(Entity entity, Span<ComponentType> types)
    {
        var archetype = EntityInfo.GetArchetype(entity.Id);
        foreach (var type in types)
        {
            if (!archetype.Has(type))
            {
                return false;
            }
        }
        return true;
    }

    /// <summary>
    ///     Returns a reference to the component of an <see cref="Entity"/>.
    /// </summary>
    /// <param name="entity">The <see cref="Entity"/>.</param>
    /// <param name="type">The component <see cref="ComponentType"/>.</param>
    /// <returns>A reference to the component.</returns>
    [MethodImpl(MethodImplOptions.AggressiveInlining)]
    [Pure]
    public object Get(Entity entity, ComponentType type)
    {
        var entitySlot = EntityInfo.GetEntitySlot(entity.Id);
        return entitySlot.Archetype.Get(ref entitySlot.Slot, type);
    }

    /// <summary>
    ///     Returns an array of components of an <see cref="Entity"/>.
    /// </summary>
    /// <param name="entity">The <see cref="Entity"/>.</param>
    /// <param name="types">The component <see cref="ComponentType"/> as a <see cref="Span{T}"/>.</param>
    /// <returns>A reference to the component.</returns>
    [MethodImpl(MethodImplOptions.AggressiveInlining)]
    [Pure]
    public object[] GetRange(Entity entity, Span<ComponentType> types)
    {
        var entitySlot = EntityInfo.GetEntitySlot(entity.Id);
        var array = new object[types.Length];
        for (var index = 0; index < types.Length; index++)
        {
            var type = types[index];
            array[index] = entitySlot.Archetype.Get(ref entitySlot.Slot, type);
        }

        return array;
    }

    // ReSharper disable once PureAttributeOnVoidMethod
    /// <summary>
    ///     Returns an array of components of an <see cref="Entity"/>.
    /// </summary>
    /// <param name="entity">The <see cref="Entity"/>.</param>
    /// <param name="types">The component <see cref="ComponentType"/>.</param>
    /// <param name="components">A <see cref="Span{T}"/> where the components are put it.</param>
    [MethodImpl(MethodImplOptions.AggressiveInlining)]
    [Pure]
    public void GetRange(Entity entity, Span<ComponentType> types, Span<object> components)
    {
        var entitySlot = EntityInfo.GetEntitySlot(entity.Id);
        for (var index = 0; index < types.Length; index++)
        {
            var type = types[index];
            components[index] = entitySlot.Archetype.Get(ref entitySlot.Slot, type);
        }
    }

    /// <summary>
    ///     Trys to return a reference to the component of an <see cref="Entity"/>.
    ///     Will copy the component if its a struct.
    /// </summary>
    /// <param name="entity">The <see cref="Entity"/>.</param>
    /// <param name="type">The component <see cref="ComponentType"/>.</param>
    /// <param name="component">The found component.</param>
    /// <returns>True if it exists, otherwhise false.</returns>
    [MethodImpl(MethodImplOptions.AggressiveInlining)]
    [Pure]
    public bool TryGet(Entity entity, ComponentType type, out object component)
    {
        component = default;
        if (!Has(entity, type))
        {
            return false;
        }

        var entitySlot = EntityInfo.GetEntitySlot(entity.Id);
        component = entitySlot.Archetype.Get(ref entitySlot.Slot, type);
        return true;
    }

    /// <summary>
    ///     Adds an new component to the <see cref="Entity"/> and moves it to the new <see cref="Archetype"/>.
    /// </summary>
    /// <param name="entity">The <see cref="Entity"/>.</param>
    /// <param name="cmp">The component.</param>
    [SkipLocalsInit]
    [MethodImpl(MethodImplOptions.AggressiveInlining)]
    public void Add(Entity entity, in object cmp)
    {
        var oldArchetype = EntityInfo.GetArchetype(entity.Id);
        var type = (ComponentType) cmp.GetType();
        var newArchetype = GetOrCreateArchetypeByEdge(in type, oldArchetype);

        Move(entity, oldArchetype, newArchetype, out var slot);
        newArchetype.Set(ref slot, cmp);
        OnComponentAdded(entity, type);
    }

    /// <summary>
    ///     Adds a <see cref="IList{T}"/> of new components to the <see cref="Entity"/> and moves it to the new <see cref="Archetype"/>.
    /// </summary>
    /// <param name="entity">The <see cref="Entity"/>.</param>
    /// <param name="components">The component <see cref="Span{T}"/>.</param>
    [SkipLocalsInit]
    [MethodImpl(MethodImplOptions.AggressiveInlining)]
    public void AddRange(Entity entity, Span<object> components)
    {
        var oldArchetype = EntityInfo.GetArchetype(entity.Id);

        // BitSet to stack/span bitset, size big enough to contain ALL registered components.
        Span<uint> stack = stackalloc uint[BitSet.RequiredLength(ComponentRegistry.Size)];
        oldArchetype.BitSet.AsSpan(stack);

        // Create a span bitset, doing it local saves us headache and gargabe
        var spanBitSet = new SpanBitSet(stack);
        for (var index = 0; index < components.Length; index++)
        {
            var type = Component.GetComponentType(components[index].GetType());
            spanBitSet.SetBit(type.Id);
        }

        // Get existing or new archetype
        if (!TryGetArchetype(spanBitSet.GetHashCode(), out var newArchetype))
        {
            var newComponents = new ComponentType[components.Length];
            for (var index = 0; index < components.Length; index++)
            {
                newComponents[index] = (ComponentType)components[index].GetType();
            }

            newArchetype = GetOrCreate(oldArchetype.Types.Add(newComponents));
        }

        // Move and fire events
        Move(entity, oldArchetype, newArchetype, out var slot);
        foreach (var cmp in components)
        {
            newArchetype.Set(ref slot, cmp);
            OnComponentAdded(entity, cmp.GetType());
        }
    }


    /// <summary>
    ///     Removes one single of <see cref="ComponentType"/>'s from the <see cref="Entity"/> and moves it to a different <see cref="Archetype"/>.
    /// </summary>
    /// <param name="entity">The <see cref="Entity"/>.</param>
    /// <param name="type">The <see cref="ComponentType"/> to remove from the the <see cref="Entity"/>.</param>
    [SkipLocalsInit]
    [MethodImpl(MethodImplOptions.AggressiveInlining)]
    public void Remove(Entity entity, ComponentType type)
    {
        var oldArchetype = EntityInfo.GetArchetype(entity.Id);

        // BitSet to stack/span bitset, size big enough to contain ALL registered components.
        Span<uint> stack = stackalloc uint[oldArchetype.BitSet.Length];
        oldArchetype.BitSet.AsSpan(stack);

        // Create a span bitset, doing it local saves us headache and gargabe
        var spanBitSet = new SpanBitSet(stack);
        spanBitSet.ClearBit(type.Id);

        if (!TryGetArchetype(spanBitSet.GetHashCode(), out var newArchetype))
        {
            newArchetype = GetOrCreate(oldArchetype.Types.Remove(type));
        }

        OnComponentRemoved(entity, type);
        Move(entity, oldArchetype, newArchetype, out _);
    }

    /// <summary>
    ///     Removes a list of <see cref="ComponentType"/>'s from the <see cref="Entity"/> and moves it to a different <see cref="Archetype"/>.
    /// </summary>
    /// <param name="entity">The <see cref="Entity"/>.</param>
    /// <param name="types">A <see cref="Span{T}"/> of <see cref="ComponentType"/>'s, those are removed from the <see cref="Entity"/>.</param>
    [SkipLocalsInit]
    [MethodImpl(MethodImplOptions.AggressiveInlining)]
    public void RemoveRange(Entity entity, Span<ComponentType> types)
    {
        var oldArchetype = EntityInfo.GetArchetype(entity.Id);

        // BitSet to stack/span bitset, size big enough to contain ALL registered components.
        Span<uint> stack = stackalloc uint[oldArchetype.BitSet.Length];
        oldArchetype.BitSet.AsSpan(stack);

        // Create a span bitset, doing it local saves us headache and gargabe
        var spanBitSet = new SpanBitSet(stack);
        for (var index = 0; index < types.Length; index++)
        {
            ref var cmp = ref types[index];
            spanBitSet.ClearBit(cmp.Id);
        }

        // Get or Create new archetype
        if (!TryGetArchetype(spanBitSet.GetHashCode(), out var newArchetype))
        {
            newArchetype = GetOrCreate(oldArchetype.Types.Remove(types.ToArray()));
        }

        // Fire events and move
        foreach (var type in types)
        {
            OnComponentRemoved(entity, type);
        }
        Move(entity, oldArchetype, newArchetype, out _);
    }
}

// Utility methods

public partial class World
{
    /// <summary>
    ///     Checks if the <see cref="Entity"/> is alive in this <see cref="World"/>.
    /// </summary>
    /// <param name="entity">The <see cref="Entity"/>.</param>
    /// <returns>True if it exists and is alive, otherwhise false.</returns>
    [MethodImpl(MethodImplOptions.AggressiveInlining)]
    [Pure]
    public bool IsAlive(Entity entity)
    {
        return EntityInfo.Has(entity.Id);
    }

    /// <summary>
    ///     Returns the version of an <see cref="Entity"/>.
    ///     Indicating how often it was recycled.
    /// </summary>
    /// <param name="entity">The <see cref="Entity"/>.</param>
    /// <returns>Its version.</returns>
    [MethodImpl(MethodImplOptions.AggressiveInlining)]
    [Pure]
    public int Version(Entity entity)
    {
        return EntityInfo.GetVersion(entity.Id);
    }

    /// <summary>
    ///     Returns a <see cref="EntityReference"/> to an <see cref="Entity"/>.
    /// </summary>
    /// <param name="entity">The <see cref="Entity"/>.</param>
    /// <returns>Its <see cref="EntityReference"/>.</returns>
    [MethodImpl(MethodImplOptions.AggressiveInlining)]
    [Pure]
    public EntityReference Reference(Entity entity)
    {
        var entityInfo = EntityInfo.TryGetVersion(entity.Id, out var version);
        return entityInfo ? new EntityReference(in entity, version) : EntityReference.Null;
    }

    /// <summary>
    ///     Returns the <see cref="Archetype"/> of an <see cref="Entity"/>.
    /// </summary>
    /// <param name="entity">The <see cref="Entity"/>.</param>
    /// <returns>Its <see cref="Archetype"/>.</returns>
    [MethodImpl(MethodImplOptions.AggressiveInlining)]
    [Pure]
    public Archetype GetArchetype(Entity entity)
    {
        return EntityInfo.GetArchetype(entity.Id);
    }

    /// <summary>
    ///     Returns the <see cref="Chunk"/> of an <see cref="Entity"/>.
    /// </summary>
    /// <param name="entity">The <see cref="Entity"/>.</param>
    /// <returns>A reference to its <see cref="Chunk"/>.</returns>
    [MethodImpl(MethodImplOptions.AggressiveInlining)]
    [Pure]
    public ref readonly Chunk GetChunk(Entity entity)
    {
        var entityInfo = EntityInfo.GetEntitySlot(entity.Id);
        return ref entityInfo.Archetype.GetChunk(entityInfo.Slot.ChunkIndex);
    }

    /// <summary>
    ///     Returns all <see cref="ComponentType"/>'s of an <see cref="Entity"/>.
    /// </summary>
    /// <param name="entity">The <see cref="Entity"/>.</param>
    /// <returns>Its <see cref="ComponentType"/>'s array.</returns>
    [MethodImpl(MethodImplOptions.AggressiveInlining)]
    [Pure]
    public ComponentType[] GetComponentTypes(Entity entity)
    {
        var archetype = EntityInfo.GetArchetype(entity.Id);
        return archetype.Types;
    }

    /// <summary>
    ///     Returns all components of an <see cref="Entity"/> as an array.
    ///     Will allocate memory.
    /// </summary>
    /// <param name="entity">The <see cref="Entity"/>.</param>
    /// <returns>A newly allocated array containing the entities components.</returns>
    [MethodImpl(MethodImplOptions.AggressiveInlining)]
    [Pure]
    public object[] GetAllComponents(Entity entity)
    {
        // Get archetype and chunk.
        var entitySlot = EntityInfo.GetEntitySlot(entity.Id);
        var archetype = entitySlot.Archetype;
        ref var chunk = ref archetype.GetChunk(entitySlot.Slot.ChunkIndex);
        var components = chunk.Components;

        // Loop over components, collect and returns them.
        var entityIndex = entitySlot.Slot.Index;
        var cmps = new object[components.Length];

        for (var index = 0; index < components.Length; index++)
        {
            var componentArray = components[index];
            var component = componentArray.GetValue(entityIndex);
            cmps[index] = component;
        }

        return cmps;
    }

    internal void ArchetypeAdded(Archetype archetype)
    {
        foreach (var query in QueryCache.Values)
        {
            if (query.Valid(archetype.BitSet))
            {
                query.Matches.Add(archetype);
                archetype.QueryMatches.Add(query.Matches);
            }
        }
    }


    internal void ArchetypesAdded(Span<Archetype> archetypes)
    {
        foreach (var archetype in archetypes)
        {
            ArchetypeAdded(archetype);
        }
    }

    internal void ArchetypeRemoved(Archetype archetype)
    {
        foreach (var matches in archetype.QueryMatches)
        {
            matches.Remove(archetype);
        }
    }
}
<|MERGE_RESOLUTION|>--- conflicted
+++ resolved
@@ -340,24 +340,8 @@
             var archetype = Archetypes[index];
             if (archetype.Entities == 0)
             {
-<<<<<<< HEAD
-                var hash = Component.GetHashCode(archetype.Types);
-
-                Archetypes.RemoveAt(index);
-                ArchetypeRemoved(archetype);
-
-                GroupToArchetype.Remove(hash);
-
-                // Remove archetype from other archetypes edges.
-                foreach (var otherArchetype in this)
-                {
-                    otherArchetype.RemoveAddEdge(archetype);
-                }
-
-=======
                 Capacity += archetype.EntitiesPerChunk; // Since the destruction substracts that amount, add it before due to the way we calculate the new capacity.
                 DestroyArchetype(archetype);
->>>>>>> c15b2ab5
                 continue;
             }
 
@@ -630,24 +614,8 @@
             otherArchetype.RemoveAddEdge(archetype);
         }
 
-<<<<<<< HEAD
-        // Create archetype
-        archetype = new Archetype(types.ToArray());
-        var hash = Component.GetHashCode(types);
-
-        GroupToArchetype[hash] = archetype;
-        Archetypes.Add(archetype);
-        ArchetypeAdded(archetype);
-
-        // Archetypes always allocate one single chunk upon construction
-        Capacity += archetype.EntitiesPerChunk;
-        EntityInfo.EnsureCapacity(Capacity);
-
-        return archetype;
-=======
         archetype.Clear();
         Capacity -= archetype.EntitiesPerChunk;
->>>>>>> c15b2ab5
     }
 }
 
