using System.Diagnostics.Contracts;
using Arch.Core.Extensions.Internal;
using Arch.Core.Utils;
using Collections.Pooled;
using JobScheduler;
<<<<<<< HEAD
using ArrayExtensions = CommunityToolkit.HighPerformance.ArrayExtensions;
=======
using ArchArrayExtensions = Arch.Core.Extensions.Internal.ArrayExtensions;
using Component = Arch.Core.Utils.Component;
>>>>>>> 1c947d87

namespace Arch.Core;

/// <summary>
///     The <see cref="RecycledEntity"/> struct
///     stores information about an recycled <see cref="Entity"/>, its id and its version.
/// </summary>
[SkipLocalsInit]
internal record struct RecycledEntity
{
    /// <summary>
    ///     The recycled id.
    /// </summary>
    public int Id;

    /// <summary>
    ///     Its new version.
    /// </summary>
    public int Version;

    /// <summary>
    ///     Initializes a new instance of the <see cref="RecycledEntity"/> struct.
    /// </summary>
    /// <param name="id">Its id..</param>
    /// <param name="version">Its version.</param>
    public RecycledEntity(int id, int version)
    {
        Id = id;
        Version = version;
    }
}

/// <summary>
///     The <see cref="IForEach"/> interface
///     provides a method to execute logic on an <see cref="Entity"/>.
///     Commonly used for queries to provide an clean interface.
/// </summary>
public interface IForEach
{
    /// <summary>
    ///     Called on an <see cref="Entity"/> to execute logic on it.
    /// </summary>
    /// <param name="entity">The <see cref="Entity"/>.</param>
    [MethodImpl(MethodImplOptions.AggressiveInlining)]
    public void Update(in Entity entity);
}

/// <summary>
///     The <see cref="ForEach"/> delegate
///     provides a callback to execute logic on an <see cref="Entity"/>.
/// </summary>
/// <param name="entity">The <see cref="Entity"/>.</param>
public delegate void ForEach(in Entity entity);

/// <summary>
///     The <see cref="World"/> class
///     stores <see cref="Entity"/>'s in <see cref="Archetype"/>'s and <see cref="Chunk"/>'s, manages them and provides methods to query for specific <see cref="Entity"/>'s.
/// </summary>
public partial class World : IDisposable
{

    /// <summary>
    ///     Initializes a new instance of the <see cref="World"/> class
    /// </summary>
    /// <param name="id">Its unique id.</param>
    internal World(int id)
    {
        Id = id;

        // Mapping.
        GroupToArchetype = new PooledDictionary<int, Archetype>(8);

        // Entity stuff.
        Archetypes = new PooledList<Archetype>(8, ClearMode.Never);
        EntityInfo = new EntityInfoStorage();
        RecycledIds = new PooledQueue<RecycledEntity>(256);

        // Query.
        QueryCache = new PooledDictionary<QueryDescription, Query>(8);

        // Multithreading/Jobs.
        JobHandles = new PooledList<JobHandle>(Environment.ProcessorCount);
        JobsCache = new List<IJob>(Environment.ProcessorCount);
    }


    /// <summary>
    ///     A list of all existing <see cref="Worlds"/>.
    ///     Should not be modified by the user.
    /// </summary>
    public static World[] Worlds {  [MethodImpl(MethodImplOptions.AggressiveInlining)] get; private set; } = new World[4];

    /// <summary>
    ///     Stores recycled <see cref="World"/> ids.
    /// </summary>
    internal static PooledQueue<int> RecycledWorldIds {  [MethodImpl(MethodImplOptions.AggressiveInlining)] get; set; } = new(8);

    /// <summary>
    ///     Tracks how many <see cref="Worlds"/> exists.
    /// </summary>
    internal static int WorldSize = 0;

    /// <summary>
    ///     The unique <see cref="World"/> id.
    /// </summary>
    public int Id {  [MethodImpl(MethodImplOptions.AggressiveInlining)] get; }

    /// <summary>
    ///     The amount of <see cref="Entity"/>'s stored by this instance.
    /// </summary>
    public int Size { [MethodImpl(MethodImplOptions.AggressiveInlining)] get; internal set; }

    /// <summary>
    ///     The available capacity for <see cref="Entity"/>'s by this instance.
    /// </summary>
    public int Capacity {  [MethodImpl(MethodImplOptions.AggressiveInlining)] get; internal set; }

    /// <summary>
    ///     All <see cref="Archetype"/>'s that exist in this <see cref="World"/>.
    /// </summary>
    public PooledList<Archetype> Archetypes {  [MethodImpl(MethodImplOptions.AggressiveInlining)] get; }

    /// <summary>
    ///     Mapt an <see cref="Entity"/> to its <see cref="EntityInfo"/> for quick lookups.
    /// </summary>
    internal EntityInfoStorage EntityInfo { [MethodImpl(MethodImplOptions.AggressiveInlining)] get; }

    /// <summary>
    ///     Stores recycled <see cref="Entity"/> ids and their last version.
    /// </summary>
    internal PooledQueue<RecycledEntity> RecycledIds {  [MethodImpl(MethodImplOptions.AggressiveInlining)] get; set; }

    /// <summary>
    ///     A cache to map <see cref="QueryDescription"/> to their <see cref="Arch.Core.Query"/> to avoid allocs.
    /// </summary>
    internal PooledDictionary<QueryDescription, Query> QueryCache { [MethodImpl(MethodImplOptions.AggressiveInlining)] get; set; }

    /// <summary>
    ///     Creates a <see cref="World"/> instance.
    /// </summary>
    /// <returns>The created <see cref="World"/> instance.</returns>
    public static World Create()
    {
#if PURE_ECS
        return new World(-1);
#else
        var recycle = RecycledWorldIds.TryDequeue(out var id);
        var recycledId = recycle ? id : WorldSize;

        var world = new World(recycledId);

        // If you need to ensure a higher capacity, you can manually check and increase it
        if (recycledId >= Worlds.Length)
        {
            var newCapacity = Worlds.Length * 2;
            var worlds = Worlds;
            Array.Resize(ref worlds, newCapacity);
            Worlds = worlds;
        }

        Worlds[recycledId] = world;
        WorldSize++;
        return world;
#endif
    }

    /// <summary>
    ///     Destroys an existing <see cref="World"/>.
    /// </summary>
    /// <param name="world">The <see cref="World"/>.</param>
    public static void Destroy(World world)
    {

#if !PURE_ECS
        Worlds[world.Id] = null;
        RecycledWorldIds.Enqueue(world.Id);
        WorldSize--;
#endif

        world.Capacity = 0;
        world.Size = 0;

        // Dispose
        world.JobHandles.Dispose();
        world.GroupToArchetype.Dispose();
        world.RecycledIds.Dispose();
        world.QueryCache.Dispose();

        // Set archetypes to null to free them manually since Archetypes are set to ClearMode.Never to fix #65
        for (var index = 0; index < world.Archetypes.Count; index++)
        {
            world.Archetypes[index] = null!;
        }

        world.Archetypes.Dispose();
    }

    /// <summary>
    ///     Reserves space for a certain number of <see cref="Entity"/>'s of a given component structure/<see cref="Archetype"/>.
    /// </summary>
    /// <param name="types">The component structure/<see cref="Archetype"/>.</param>
    /// <param name="amount">The amount.</param>
    [MethodImpl(MethodImplOptions.AggressiveInlining)]
    public void Reserve(Span<ComponentType> types, int amount)
    {
        var archetype = GetOrCreate(types);
        archetype.Reserve(amount);

        var requiredCapacity = Capacity + amount;
        EntityInfo.EnsureCapacity(requiredCapacity);
        Capacity = requiredCapacity;
    }

    /// <summary>
    ///     Creates a new <see cref="Entity"/> using its given component structure/<see cref="Archetype"/>.
    ///     Might resize its target <see cref="Archetype"/> and allocate new space if its full.
    /// </summary>
    /// <param name="types">Its component structure/<see cref="Archetype"/>.</param>
    /// <returns></returns>
    [MethodImpl(MethodImplOptions.AggressiveInlining)]
    public Entity Create(params ComponentType[] types)
    {
        return Create(types.AsSpan());
    }

    /// <summary>
    ///     Creates a new <see cref="Entity"/> using its given component structure/<see cref="Archetype"/>.
    ///     Might resize its target <see cref="Archetype"/> and allocate new space if its full.
    /// </summary>
    /// <param name="types">Its component structure/<see cref="Archetype"/>.</param>
    /// <returns></returns>
    [MethodImpl(MethodImplOptions.AggressiveInlining)]
    public Entity Create(Span<ComponentType> types)
    {
        // Recycle id or increase
        var recycle = RecycledIds.TryDequeue(out var recycledId);
        var recycled = recycle ? recycledId : new RecycledEntity(Size, 1);

        // Create new entity and put it to the back of the array
        var entity = new Entity(recycled.Id, Id);

        // Add to archetype & mapping
        var archetype = GetOrCreate(types);
        var createdChunk = archetype.Add(entity, out var slot);

        // Resize map & Array to fit all potential new entities
        if (createdChunk)
        {
            Capacity += archetype.EntitiesPerChunk;
            EntityInfo.EnsureCapacity(Capacity);
        }

        // Map
        EntityInfo.Add(entity.Id, recycled.Version, archetype, slot);
        Size++;
        OnEntityCreated(entity);
        return entity;
    }

    /// <summary>
    ///     Moves an <see cref="Entity"/> from one <see cref="Archetype"/> <see cref="Slot"/> to another.
    /// </summary>
    /// <param name="entity">The <see cref="Entity"/>.</param>
    /// <param name="source">Its <see cref="Archetype"/>.</param>
    /// <param name="destination">The new <see cref="Archetype"/>.</param>
    /// <param name="destinationSlot">The new <see cref="Slot"/> where moved <see cref="Entity"/> landed in.</param>
    [MethodImpl(MethodImplOptions.AggressiveInlining)]
    internal void Move(Entity entity, Archetype source, Archetype destination, out Slot destinationSlot)
    {
        // A common mistake, happening in many cases.
        Debug.Assert(source != destination, "From-Archetype is the same as the To-Archetype. Entities cannot move within the same archetype using this function. Probably an attempt was made to attach already existing components to the entity or to remove non-existing ones.");

        // Copy entity to other archetype
        ref var slot = ref EntityInfo.GetSlot(entity.Id);
        var created = destination.Add(entity, out destinationSlot);
        Archetype.CopyComponents(source, ref slot, destination,ref destinationSlot);
        source.Remove(ref slot, out var movedEntity);

        // Update moved entity from the remove
        EntityInfo.Move(movedEntity, slot);
        EntityInfo.Move(entity.Id, destination, destinationSlot);

        // Calculate the entity difference between the moved archetypes to allocate more space accordingly.
        if (created)
        {
            Capacity += destination.EntitiesPerChunk;
            EntityInfo.EnsureCapacity(Capacity);
        }
    }

    /// <summary>
    ///     Destroys an <see cref="Entity"/>.
    ///     Might resize its target <see cref="Archetype"/> and release memory.
    /// </summary>
    /// <param name="entity">The <see cref="Entity"/>.</param>
    [MethodImpl(MethodImplOptions.AggressiveInlining)]
    public void Destroy(Entity entity)
    {
        OnEntityDestroyed(entity);

        // Remove from archetype
        var entityInfo = EntityInfo[entity.Id];
        entityInfo.Archetype.Remove(ref entityInfo.Slot, out var movedEntityId);

        // Update info of moved entity which replaced the removed entity.
        EntityInfo.Move(movedEntityId, entityInfo.Slot);
        EntityInfo.Remove(entity.Id);

        // Recycle id && Remove mapping
        RecycledIds.Enqueue(new RecycledEntity(entity.Id, unchecked(entityInfo.Version+1)));
        Size--;
    }

    /// <summary>
    ///     Trims this <see cref="World"/> instance and releases unused memory.
    ///     Should not be called every single update or frame.
    ///     One single <see cref="Chunk"/> from each <see cref="Archetype"/> is spared.
    /// </summary>
    [MethodImpl(MethodImplOptions.AggressiveInlining)]
    public void TrimExcess()
    {
        Capacity = 0;

        // Trim entity info and chunks
        EntityInfo.TrimExcess();
        foreach (ref var archetype in this)
        {
            archetype.TrimExcess();
            Capacity += archetype.Size * archetype.EntitiesPerChunk; // Since always one chunk always exists.
        }
    }

    /// <summary>
    ///     Clears or resets this <see cref="World"/> instance, will drop used <see cref="Archetypes"/> and therefore release some memory sooner or later.
    /// </summary>
    [MethodImpl(MethodImplOptions.AggressiveInlining)]
    public void Clear()
    {
        Capacity = 0;
        Size = 0;

        // Clear
        RecycledIds.Clear();
        JobHandles.Clear();
        GroupToArchetype.Clear();
        EntityInfo.Clear();
        RecycledIds.Clear();
        QueryCache.Clear();

        // Set archetypes to null to free them manually since Archetypes are set to ClearMode.Never to fix #65
        for (var index = 0; index < Archetypes.Count; index++)
        {
            Archetypes[index] = null!;
        }

        Archetypes.Clear();
    }

    /// <summary>
    ///     Creates a <see cref="Arch.Core.Query"/> using a <see cref="QueryDescription"/>
    ///     which can be used to iterate over the matching <see cref="Entity"/>'s, <see cref="Archetype"/>'s and <see cref="Chunk"/>'s.
    /// </summary>
    /// <param name="queryDescription">The <see cref="QueryDescription"/> which specifies which components are searched for.</param>
    /// <returns></returns>
    [MethodImpl(MethodImplOptions.AggressiveInlining)]
    public Query Query(in QueryDescription queryDescription)
    {
        // Looping over all archetypes, their chunks and their entities.
        if (QueryCache.TryGetValue(queryDescription, out var query))
        {
            return query;
        }

        query = new Query(Archetypes, queryDescription);
        QueryCache[queryDescription] = query;

        return query;
    }

    /// <summary>
    ///     Counts all <see cref="Entity"/>'s that match a <see cref="QueryDescription"/> and returns the number.
    /// </summary>
    /// <param name="queryDescription">The <see cref="QueryDescription"/> which specifies which components or <see cref="Entity"/>'s are searched for.</param>
    [MethodImpl(MethodImplOptions.AggressiveInlining)]
    [Pure]
    public int CountEntities(in QueryDescription queryDescription)
    {
        var counter = 0;
        var query = Query(in queryDescription);
        foreach (var archetype in query.GetArchetypeIterator())
        {
            var entities = archetype.Entities;
            counter += entities;
        }

        return counter;
    }


    /// <summary>
    ///     Search all matching <see cref="Entity"/>'s and put them into the given <see cref="Span{T}"/>.
    /// </summary>
    /// <param name="queryDescription">The <see cref="QueryDescription"/> which specifies which components or <see cref="Entity"/>'s are searched for.</param>
    /// <param name="list">The <see cref="Span{T}"/> receiving the found <see cref="Entity"/>'s.</param>
    /// <param name="start">The start index inside the <see cref="Span{T}"/>. Default is 0.</param>
    [MethodImpl(MethodImplOptions.AggressiveInlining)]
    public void GetEntities(in QueryDescription queryDescription, Span<Entity> list, int start = 0)
    {
        var index = 0;
        var query = Query(in queryDescription);
        foreach (ref var chunk in query)
        {
            ref var entityFirstElement = ref chunk.Entity(0);
            foreach(var entityIndex in chunk)
            {
                ref readonly var entity = ref Unsafe.Add(ref entityFirstElement, entityIndex);
                list[start+index] = entity;
                index++;
            }
        }
    }

    /// <summary>
    ///     Search all matching <see cref="Archetype"/>'s and put them into the given <see cref="IList{T}"/>.
    /// </summary>
    /// <param name="queryDescription">The <see cref="QueryDescription"/> which specifies which components are searched for.</param>
    /// <param name="archetypes">The <see cref="Span{T}"/> receiving <see cref="Archetype"/>'s containing <see cref="Entity"/>'s with the matching components.</param>
    /// <param name="start">The start index inside the <see cref="Span{T}"/>. Default is 0.</param>
    [MethodImpl(MethodImplOptions.AggressiveInlining)]
    public void GetArchetypes(in QueryDescription queryDescription, Span<Archetype> archetypes, int start = 0)
    {
        var index = 0;
        var query = Query(in queryDescription);
        foreach (var archetype in query.GetArchetypeIterator())
        {
            archetypes[start+index] = archetype;
            index++;
        }
    }

    /// <summary>
    ///     Search all matching <see cref="Chunk"/>'s and put them into the given <see cref="IList{T}"/>.
    /// </summary>
    /// <param name="queryDescription">The <see cref="QueryDescription"/> which specifies which components are searched for.</param>
    /// <param name="chunks">The <see cref="Span{T}"/> receiving <see cref="Chunk"/>'s containing <see cref="Entity"/>'s with the matching components.</param>
    /// <param name="start">The start index inside the <see cref="Span{T}"/>. Default is 0.</param>
    [MethodImpl(MethodImplOptions.AggressiveInlining)]
    public void GetChunks(in QueryDescription queryDescription, Span<Chunk> chunks, int start = 0)
    {
        var index = 0;
        var query = Query(in queryDescription);
        foreach (ref var chunk in query)
        {
            chunks[start+index] = chunk;
            index++;
        }
    }

    /// <summary>
    ///     Creates and returns a new <see cref="Enumerator{T}"/> instance to iterate over all <see cref="Archetypes"/>.
    /// </summary>
    /// <returns>A new <see cref="Enumerator{T}"/> instance.</returns>
    [MethodImpl(MethodImplOptions.AggressiveInlining)]
    [Pure]
    public Enumerator<Archetype> GetEnumerator()
    {
        return new Enumerator<Archetype>(Archetypes.Span);
    }

    /// <summary>
    ///     Disposes this <see cref="World"/> instance and destroys it from the <see cref="Worlds"/>.
    /// </summary>
    [MethodImpl(MethodImplOptions.AggressiveInlining)]
    public void Dispose()
    {
        Destroy(this);
    }

    /// <summary>
    ///     Converts this <see cref="World"/> to a human readable string.
    /// </summary>
    /// <returns>A string.</returns>
    [MethodImpl(MethodImplOptions.AggressiveInlining)]
    [Pure]
    public override string ToString()
    {
        return $"World {{ {nameof(Id)} = {Id}, {nameof(Capacity)} = {Capacity}, {nameof(Size)} = {Size} }}";
    }
}

public partial class World
{
    /// <summary>
    ///     Maps an <see cref="Group"/> hash to its <see cref="Archetype"/>.
    /// </summary>
    internal PooledDictionary<int, Archetype> GroupToArchetype { [MethodImpl(MethodImplOptions.AggressiveInlining)] get; set; }

    /// <summary>
    ///     Trys to find an <see cref="Archetype"/> by the hash of its components.
    /// </summary>
    /// <param name="hash">Its hash..</param>
    /// <param name="archetype">The found <see cref="Archetype"/>.</param>
    /// <returns>True if found, otherwhise false.</returns>
    [MethodImpl(MethodImplOptions.AggressiveInlining)]
    [Pure]
    internal bool TryGetArchetype(int hash, [MaybeNullWhen(false)] out Archetype archetype)
    {
        return GroupToArchetype.TryGetValue(hash, out archetype);
    }

    /// <summary>
    ///     Trys to find an <see cref="Archetype"/> by a <see cref="BitSet"/>.
    /// </summary>
    /// <param name="bitset">A <see cref="BitSet"/> indicating the <see cref="Archetype"/> structure.</param>
    /// <param name="archetype">The found <see cref="Archetype"/>.</param>
    /// <returns>True if found, otherwhise false.</returns>
    [MethodImpl(MethodImplOptions.AggressiveInlining)]
    [Pure]
    public bool TryGetArchetype(BitSet bitset, [MaybeNullWhen(false)] out Archetype archetype)
    {
        return GroupToArchetype.TryGetValue(bitset.GetHashCode(), out archetype);
    }

    /// <summary>
    ///     Trys to find an <see cref="Archetype"/> by a <see cref="BitSet"/>.
    /// </summary>
    /// <param name="bitset">A <see cref="SpanBitSet"/> indicating the <see cref="Archetype"/> structure.</param>
    /// <param name="archetype">The found <see cref="Archetype"/>.</param>
    /// <returns>True if found, otherwhise false.</returns>
    [MethodImpl(MethodImplOptions.AggressiveInlining)]
    [Pure]
    public bool TryGetArchetype(SpanBitSet bitset, [MaybeNullWhen(false)] out Archetype archetype)
    {
        return GroupToArchetype.TryGetValue(bitset.GetHashCode(), out archetype);
    }

    /// <summary>
    ///     Trys to find an <see cref="Archetype"/> by the hash of its components.
    /// </summary>
    /// <param name="types">Its <see cref="ComponentType"/>'s.</param>
    /// <param name="archetype">The found <see cref="Archetype"/>.</param>
    /// <returns>True if found, otherwhise false.</returns>
    [MethodImpl(MethodImplOptions.AggressiveInlining)]
    [Pure]
    public bool TryGetArchetype(Span<ComponentType> types, [MaybeNullWhen(false)] out Archetype archetype)
    {
        var hash = Component.GetHashCode(types);
        return GroupToArchetype.TryGetValue(hash, out archetype);
    }


    /// <summary>
    ///     Returned an <see cref="Archetype"/> based on its components. If it does not exist, it will be created.
    /// </summary>
    /// <param name="types">Its <see cref="ComponentType"/>'s.</param>
    /// <returns>An existing or new <see cref="Archetype"/>.</returns>
    [MethodImpl(MethodImplOptions.AggressiveInlining)]
    internal Archetype GetOrCreate(Span<ComponentType> types)
    {
        if (TryGetArchetype(types, out var archetype))
        {
            return archetype;
        }

        // Create archetype
        archetype = new Archetype(types.ToArray());
        var hash = Component.GetHashCode(types);

        GroupToArchetype[hash] = archetype;
        Archetypes.Add(archetype);

        // Archetypes always allocate one single chunk upon construction
        Capacity += archetype.EntitiesPerChunk;
        EntityInfo.EnsureCapacity(Capacity);

        return archetype;
    }
}

public partial class World
{
    /// <summary>
    ///     Searches all matching <see cref="Entity"/>'s by a <see cref="QueryDescription"/> and calls the passed <see cref="ForEach"/>.
    /// </summary>
    /// <param name="queryDescription">The <see cref="QueryDescription"/> which specifies which <see cref="Entity"/>'s are searched for.</param>
    /// <param name="forEntity">The <see cref="ForEach"/> delegate.</param>
    [MethodImpl(MethodImplOptions.AggressiveInlining)]
    public void Query(in QueryDescription queryDescription, ForEach forEntity)
    {
        var query = Query(in queryDescription);
        foreach (ref var chunk in query)
        {
            ref var entityLastElement = ref chunk.Entity(0);
            foreach(var entityIndex in chunk)
            {
                ref readonly var entity = ref Unsafe.Add(ref entityLastElement, entityIndex);
                forEntity(entity);
            }
        }
    }

    /// <summary>
    ///     Searches all matching <see cref="Entity"/>'s by a <see cref="QueryDescription"/> and calls the <see cref="IForEach"/> struct.
    ///     Inlines the call and is therefore faster than normal queries.
    /// </summary>
    /// <typeparam name="T">A struct implementation of the <see cref="IForEach"/> interface which is called on each <see cref="Entity"/> found.</typeparam>
    /// <param name="queryDescription">The <see cref="QueryDescription"/> which specifies which <see cref="Entity"/>'s are searched for.</param>
    [MethodImpl(MethodImplOptions.AggressiveInlining)]
    public void InlineQuery<T>(in QueryDescription queryDescription) where T : struct, IForEach
    {
        var t = new T();

        var query = Query(in queryDescription);
        foreach (ref var chunk in query)
        {
            ref var entityFirstElement = ref chunk.Entity(0);
            foreach (var entityIndex in chunk)
            {
                ref readonly var entity = ref Unsafe.Add(ref entityFirstElement, entityIndex);
                t.Update(in entity);
            }
        }
    }

    /// <summary>
    ///     Searches all matching <see cref="Entity"/>'s by a <see cref="QueryDescription"/> and calls the passed <see cref="IForEach"/> struct.
    ///     Inlines the call and is therefore faster than normal queries.
    /// </summary>
    /// <typeparam name="T">A struct implementation of the <see cref="IForEach"/> interface which is called on each <see cref="Entity"/> found.</typeparam>
    /// <param name="queryDescription">The <see cref="QueryDescription"/> which specifies which <see cref="Entity"/>'s are searched for.</param>
    /// <param name="iForEach">The struct instance of the generic type being invoked.</param>
    [MethodImpl(MethodImplOptions.AggressiveInlining)]
    public void InlineQuery<T>(in QueryDescription queryDescription, ref T iForEach) where T : struct, IForEach
    {
        var query = Query(in queryDescription);
        foreach (ref var chunk in query)
        {
            ref var entityFirstElement = ref chunk.Entity(0);
            foreach(var entityIndex in chunk)
            {
                ref readonly var entity = ref Unsafe.Add(ref entityFirstElement, entityIndex);
                iForEach.Update(in entity);
            }
        }
    }
}


// Batch query operations

public partial class World
{


    /// <summary>
    ///     An efficient method to destroy all <see cref="Entity"/>s matching a <see cref="QueryDescription"/>.
    ///     No <see cref="Entity"/>s are recopied which is much faster.
    /// </summary>
    /// <param name="queryDescription">The <see cref="QueryDescription"/> which specifies which <see cref="Entity"/>'s will be destroyed.</param>
    [MethodImpl(MethodImplOptions.AggressiveInlining)]
    public void Destroy(in QueryDescription queryDescription)
    {
        var query = Query(in queryDescription);
        foreach (var archetype in query.GetArchetypeIterator())
        {
            Size -= archetype.Entities;
            foreach (ref var chunk in archetype)
            {
                ref var entityFirstElement = ref chunk.Entity(0);
                foreach (var index in chunk)
                {
                    ref readonly var entity = ref Unsafe.Add(ref entityFirstElement, index);
                    OnEntityDestroyed(entity);

                    var version = EntityInfo.GetVersion(entity.Id);
                    var recycledEntity = new RecycledEntity(entity.Id, version);

                    RecycledIds.Enqueue(recycledEntity);
                    EntityInfo.Remove(entity.Id);
                }

                chunk.Clear();
            }

            archetype.Clear();
        }
    }

    /// <summary>
    ///     An efficient method to set one component for all <see cref="Entity"/>s matching a <see cref="QueryDescription"/>.
    ///     No <see cref="Entity"/> lookups which makes it as fast as a inlin query.
    /// </summary>
    /// <param name="queryDescription">The <see cref="QueryDescription"/> which specifies which <see cref="Entity"/>s will be targeted.</param>
    [MethodImpl(MethodImplOptions.AggressiveInlining)]
    public void Set<T>(in QueryDescription queryDescription, in T value = default!)
    {
        var query = Query(in queryDescription);
        foreach (ref var chunk in query)
        {
            ref var componentFirstElement = ref chunk.GetFirst<T>();
            foreach (var index in chunk)
            {
                ref var component = ref Unsafe.Add(ref componentFirstElement, index);
                component = value;
#if EVENTS
                ref var entity = ref chunk.Entity(index);
                OnComponentSet<T>(entity);
#endif
            }
        }
    }

    /// <summary>
    ///     An efficient method to add one component to all <see cref="Entity"/>s matching a <see cref="QueryDescription"/>.
    ///     No <see cref="Entity"/>s are recopied which is much faster.
    /// </summary>
    /// <param name="queryDescription">The <see cref="QueryDescription"/> which specifies which <see cref="Entity"/>s will be targeted.</param>
    [SkipLocalsInit]
    [MethodImpl(MethodImplOptions.AggressiveInlining)]
    public void Add<T>(in QueryDescription queryDescription, in T component = default!)
    {
        // BitSet to stack/span bitset, size big enough to contain ALL registered components.
        Span<uint> stack = stackalloc uint[BitSet.RequiredLength(ComponentRegistry.Size)];

        var query = Query(in queryDescription);
        foreach (var archetype in query.GetArchetypeIterator())
        {
            // Archetype with T shouldnt be skipped to prevent undefined behaviour.
            if(archetype.Entities == 0 || archetype.Has<T>())
            {
                continue;
            }

            // Create local bitset on the stack and set bits to get a new fitting bitset of the new archetype.
            archetype.BitSet.AsSpan(stack);
            var spanBitSet = new SpanBitSet(stack);
            spanBitSet.SetBit(Component<T>.ComponentType.Id);

            // Get or create new archetype.
            if (!TryGetArchetype(spanBitSet.GetHashCode(), out var newArchetype))
            {
                newArchetype = GetOrCreate(archetype.Types.Add(typeof(T)));
            }

            // Get last slots before copy, for updating entityinfo later
            var archetypeSlot = archetype.LastSlot;
            var newArchetypeLastSlot = newArchetype.LastSlot;
            Slot.Shift(ref newArchetypeLastSlot, newArchetype.EntitiesPerChunk);
            EntityInfo.Shift(archetype, archetypeSlot, newArchetype, newArchetypeLastSlot);

            // Copy, set and clear
            Archetype.Copy(archetype, newArchetype);
            var lastSlot = newArchetype.LastSlot;
            newArchetype.SetRange(in lastSlot, in newArchetypeLastSlot, in component);
            archetype.Clear();

            OnComponentAdded<T>(newArchetype);
        }
    }

    /// <summary>
    ///     An efficient method to remove one component from <see cref="Entity"/>s matching a <see cref="QueryDescription"/>.
    ///     No <see cref="Entity"/>s are recopied which is much faster.
    /// </summary>
    /// <param name="queryDescription">The <see cref="QueryDescription"/> which specifies which <see cref="Entity"/>s will be targeted.</param>
    [SkipLocalsInit]
    [MethodImpl(MethodImplOptions.AggressiveInlining)]
    public void Remove<T>(in QueryDescription queryDescription)
    {
        // BitSet to stack/span bitset, size big enough to contain ALL registered components.
        Span<uint> stack = stackalloc uint[BitSet.RequiredLength(ComponentRegistry.Size)];

        var query = Query(in queryDescription);
        foreach (var archetype in query.GetArchetypeIterator())
        {
            // Archetype without T shouldnt be skipped to prevent undefined behaviour.
            if(archetype.Entities <= 0 || !archetype.Has<T>())
            {
                continue;
            }

            // Create local bitset on the stack and set bits to get a new fitting bitset of the new archetype.
            var bitSet = archetype.BitSet;
            var spanBitSet = new SpanBitSet(bitSet.AsSpan(stack));
            spanBitSet.ClearBit(Component<T>.ComponentType.Id);

            // Get or create new archetype.
            if (!TryGetArchetype(spanBitSet.GetHashCode(), out var newArchetype))
            {
                newArchetype = GetOrCreate(archetype.Types.Remove(typeof(T)));
            }

            OnComponentRemoved<T>(archetype);

            // Get last slots before copy, for updating entityinfo later
            var archetypeSlot = archetype.LastSlot;
            var newArchetypeLastSlot = newArchetype.LastSlot;
            Slot.Shift(ref newArchetypeLastSlot, newArchetype.EntitiesPerChunk);
            EntityInfo.Shift(archetype, archetypeSlot, newArchetype, newArchetypeLastSlot);

            Archetype.Copy(archetype, newArchetype);
            archetype.Clear();
        }
    }
}

// Set, get and has

public partial class World
{
    /// <summary>
    ///     Sets or replaces a component for an <see cref="Entity"/>.
    /// </summary>
    /// <typeparam name="T">The component type.</typeparam>
    /// <param name="entity">The <see cref="Entity"/>.</param>
    /// <param name="cmp">The instance, optional.</param>
    [MethodImpl(MethodImplOptions.AggressiveInlining)]
<<<<<<< HEAD
    public void Set<T>(in Entity entity, in T cmp = default!)
=======
    public void Set<T>(Entity entity, in T cmp = default)
>>>>>>> 1c947d87
    {
        var slot = EntityInfo.GetSlot(entity.Id);
        var archetype = EntityInfo.GetArchetype(entity.Id);
        archetype.Set(ref slot, in cmp);
        OnComponentSet(entity, cmp);
    }

    /// <summary>
    ///     Checks if an <see cref="Entity"/> has a certain component.
    /// </summary>
    /// <typeparam name="T">The component type.</typeparam>
    /// <param name="entity">The <see cref="Entity"/>.</param>
    /// <returns>True if it has the desired component, otherwhise false.</returns>
    [MethodImpl(MethodImplOptions.AggressiveInlining)]
    [Pure]
    public bool Has<T>(Entity entity)
    {
        var archetype = EntityInfo.GetArchetype(entity.Id);
        return archetype.Has<T>();
    }

    /// <summary>
    ///     Returns a reference to the component of an <see cref="Entity"/>.
    /// </summary>
    /// <typeparam name="T">The component type.</typeparam>
    /// <param name="entity">The <see cref="Entity"/>.</param>
    /// <returns>A reference to the component.</returns>
    [MethodImpl(MethodImplOptions.AggressiveInlining)]
    [Pure]
    public ref T Get<T>(Entity entity)
    {
        var slot = EntityInfo.GetSlot(entity.Id);
        var archetype = EntityInfo.GetArchetype(entity.Id);
        return ref archetype.Get<T>(ref slot);
    }

    /// <summary>
    ///     Trys to return a reference to the component of an <see cref="Entity"/>.
    ///     Will copy the component if its a struct.
    /// </summary>
    /// <typeparam name="T">The component type.</typeparam>
    /// <param name="entity">The <see cref="Entity"/>.</param>
    /// <param name="component">The found component.</param>
    /// <returns>True if it exists, otherwhise false.</returns>
    [MethodImpl(MethodImplOptions.AggressiveInlining)]
    [Pure]
    public bool TryGet<T>(Entity entity, out T component)
    {
        component = default;

        var slot = EntityInfo.GetSlot(entity.Id);
        var archetype = EntityInfo.GetArchetype(entity.Id);

        if (!archetype.Has<T>())
        {
            return false;
        }

        component = archetype.Get<T>(ref slot);
        return true;
    }

    /// <summary>
    ///     Trys to return a reference to the component of an <see cref="Entity"/>.
    /// </summary>
    /// <typeparam name="T">The component type.</typeparam>
    /// <param name="entity">The <see cref="Entity"/>.</param>
    /// <param name="exists">True if it exists, oterhwhise false.</param>
    /// <returns>A reference to the component.</returns>
    [MethodImpl(MethodImplOptions.AggressiveInlining)]
    [Pure]
    public ref T TryGetRef<T>(Entity entity, out bool exists)
    {
        var slot = EntityInfo.GetSlot(entity.Id);
        var archetype = EntityInfo.GetArchetype(entity.Id);

        if (!(exists = archetype.Has<T>()))
        {
            return ref Unsafe.NullRef<T>();
        }

        return ref archetype.Get<T>(ref slot);
    }

    /// <summary>
    ///     Ensures the existence of an component on an <see cref="Entity"/>.
    /// </summary>
    /// <typeparam name="T">The component type.</typeparam>
    /// <param name="entity">The <see cref="Entity"/>.</param>
    /// <param name="cmp">The component value used if its being added.</param>
    /// <returns>A reference to the component.</returns>
    [MethodImpl(MethodImplOptions.AggressiveInlining)]
    public ref T AddOrGet<T>(Entity entity, T cmp = default)
    {
        ref var component = ref TryGetRef<T>(entity, out var exists);
        if (exists)
        {
            return ref component;
        }

        Add(entity, cmp);
        return ref Get<T>(entity);
    }

    /// <summary>
    ///     Adds an new component to the <see cref="Entity"/> and moves it to the new <see cref="Archetype"/>.
    /// </summary>
    /// <param name="entity">The <see cref="Entity"/>.</param>
    /// <param name="newArchetype">The entity's new <see cref="Archetype"/>.</param>
    /// <param name="slot">The new <see cref="Slot"/> where the moved <see cref="Entity"/> landed in.</param>
    /// <typeparam name="T">The component type.</typeparam>
    [SkipLocalsInit]
    [MethodImpl(MethodImplOptions.AggressiveInlining)]
    internal void Add<T>(Entity entity, out Archetype newArchetype, out Slot slot)
    {
        var oldArchetype = EntityInfo.GetArchetype(entity.Id);
        var type = Component<T>.ComponentType;
        newArchetype = GetOrCreateArchetypeByEdge(in type, oldArchetype);

        Move(entity, oldArchetype, newArchetype, out slot);
    }

    /// <summary>
    ///     Adds an new component to the <see cref="Entity"/> and moves it to the new <see cref="Archetype"/>.
    /// </summary>
    /// <param name="entity">The <see cref="Entity"/>.</param>
    /// <typeparam name="T">The component type.</typeparam>
    [SkipLocalsInit]
    [MethodImpl(MethodImplOptions.AggressiveInlining)]
    public void Add<T>(Entity entity)
    {
        Add<T>(entity, out _, out _);
        OnComponentAdded<T>(entity);
    }

    /// <summary>
    ///     Adds an new component to the <see cref="Entity"/> and moves it to the new <see cref="Archetype"/>.
    /// </summary>
    /// <param name="entity">The <see cref="Entity"/>.</param>
    /// <typeparam name="T">The component type.</typeparam>
    /// <param name="cmp">The component instance.</param>
    [SkipLocalsInit]
    [MethodImpl(MethodImplOptions.AggressiveInlining)]
    public void Add<T>(Entity entity, in T cmp)
    {
        Add<T>(entity, out var newArchetype, out var slot);
        newArchetype.Set(ref slot, cmp);
        OnComponentAdded<T>(entity);
    }

    /// <summary>
    ///     Removes an component from an <see cref="Entity"/> and moves it to a different <see cref="Archetype"/>.
    /// </summary>
    /// <typeparam name="T">The component type.</typeparam>
    /// <param name="entity">The <see cref="Entity"/>.</param>
    [SkipLocalsInit]
    [MethodImpl(MethodImplOptions.AggressiveInlining)]
    public void Remove<T>(Entity entity)
    {
        var oldArchetype = EntityInfo.GetArchetype(entity.Id);

        // BitSet to stack/span bitset, size big enough to contain ALL registered components.
        Span<uint> stack = stackalloc uint[oldArchetype.BitSet.Length];
        oldArchetype.BitSet.AsSpan(stack);

        // Create a span bitset, doing it local saves us headache and gargabe
        var spanBitSet = new SpanBitSet(stack);
        spanBitSet.ClearBit(Component<T>.ComponentType.Id);

        // Search for fitting archetype or create a new one
        if (!TryGetArchetype(spanBitSet.GetHashCode(), out var newArchetype))
        {
            newArchetype = GetOrCreate(oldArchetype.Types.Remove(typeof(T)));
        }

        OnComponentRemoved<T>(entity);
        Move(entity, oldArchetype, newArchetype, out _);
    }
}

// Set & Get & Has non generic

public partial class World
{

    /// <summary>
    ///     Sets or replaces a component for an <see cref="Entity"/>.
    /// </summary>
    /// <param name="entity">The <see cref="Entity"/>.</param>
    /// <param name="cmp">The component.</param>
    [MethodImpl(MethodImplOptions.AggressiveInlining)]
    public void Set(Entity entity, object cmp)
    {
        var entitySlot = EntityInfo.GetEntitySlot(entity.Id);
        entitySlot.Archetype.Set(ref entitySlot.Slot, cmp);
        OnComponentSet(entity, cmp);
    }

    /// <summary>
    ///     Sets or replaces a <see cref="Span{T}"/> of components for an <see cref="Entity"/>.
    /// </summary>
    /// <param name="entity">The <see cref="Entity"/>.</param>
    /// <param name="components">The components <see cref="Span{T}"/>.</param>
    [MethodImpl(MethodImplOptions.AggressiveInlining)]
    public void SetRange(Entity entity, Span<object> components)
    {
        var entitySlot = EntityInfo.GetEntitySlot(entity.Id);
        foreach (var cmp in components)
        {
            entitySlot.Archetype.Set(ref entitySlot.Slot, cmp);
            OnComponentSet(entity, cmp);
        }
    }

    /// <summary>
    ///     Checks if an <see cref="Entity"/> has a certain component.
    /// </summary>
    /// <param name="entity">The <see cref="Entity"/>.</param>
    /// <param name="type">The component <see cref="ComponentType"/>.</param>
    /// <returns>True if it has the desired component, otherwhise false.</returns>
    [MethodImpl(MethodImplOptions.AggressiveInlining)]
    [Pure]
    public bool Has(Entity entity, ComponentType type)
    {
        var archetype = EntityInfo.GetArchetype(entity.Id);
        return archetype.Has(type);
    }

    /// <summary>
    ///     Checks if an <see cref="Entity"/> has a certain component.
    /// </summary>
    /// <param name="entity">The <see cref="Entity"/>.</param>
    /// <param name="types">The component <see cref="ComponentType"/>.</param>
    /// <returns>True if it has the desired component, otherwhise false.</returns>
    [MethodImpl(MethodImplOptions.AggressiveInlining)]
    [Pure]
    public bool HasRange(Entity entity, Span<ComponentType> types)
    {
        var archetype = EntityInfo.GetArchetype(entity.Id);
        foreach (var type in types)
        {
            if (!archetype.Has(type))
            {
                return false;
            }
        }
        return true;
    }

    /// <summary>
    ///     Returns a reference to the component of an <see cref="Entity"/>.
    /// </summary>
    /// <param name="entity">The <see cref="Entity"/>.</param>
    /// <param name="type">The component <see cref="ComponentType"/>.</param>
    /// <returns>A reference to the component.</returns>
    [MethodImpl(MethodImplOptions.AggressiveInlining)]
    [Pure]
    public object Get(Entity entity, ComponentType type)
    {
        var entitySlot = EntityInfo.GetEntitySlot(entity.Id);
        return entitySlot.Archetype.Get(ref entitySlot.Slot, type);
    }

    /// <summary>
    ///     Returns an array of components of an <see cref="Entity"/>.
    /// </summary>
    /// <param name="entity">The <see cref="Entity"/>.</param>
    /// <param name="types">The component <see cref="ComponentType"/> as a <see cref="Span{T}"/>.</param>
    /// <returns>A reference to the component.</returns>
    [MethodImpl(MethodImplOptions.AggressiveInlining)]
    [Pure]
    public object[] GetRange(Entity entity, Span<ComponentType> types)
    {
        var entitySlot = EntityInfo.GetEntitySlot(entity.Id);
        var array = new object[types.Length];
        for (var index = 0; index < types.Length; index++)
        {
            var type = types[index];
            array[index] = entitySlot.Archetype.Get(ref entitySlot.Slot, type);
        }

        return array;
    }

    // ReSharper disable once PureAttributeOnVoidMethod
    /// <summary>
    ///     Returns an array of components of an <see cref="Entity"/>.
    /// </summary>
    /// <param name="entity">The <see cref="Entity"/>.</param>
    /// <param name="types">The component <see cref="ComponentType"/>.</param>
    /// <param name="components">A <see cref="Span{T}"/> where the components are put it.</param>
    [MethodImpl(MethodImplOptions.AggressiveInlining)]
    [Pure]
    public void GetRange(Entity entity, Span<ComponentType> types, Span<object> components)
    {
        var entitySlot = EntityInfo.GetEntitySlot(entity.Id);
        for (var index = 0; index < types.Length; index++)
        {
            var type = types[index];
            components[index] = entitySlot.Archetype.Get(ref entitySlot.Slot, type);
        }
    }

    /// <summary>
    ///     Trys to return a reference to the component of an <see cref="Entity"/>.
    ///     Will copy the component if its a struct.
    /// </summary>
    /// <param name="entity">The <see cref="Entity"/>.</param>
    /// <param name="type">The component <see cref="ComponentType"/>.</param>
    /// <param name="component">The found component.</param>
    /// <returns>True if it exists, otherwhise false.</returns>
    [MethodImpl(MethodImplOptions.AggressiveInlining)]
    [Pure]
    public bool TryGet(Entity entity, ComponentType type, out object component)
    {
        component = default;
        if (!Has(entity, type))
        {
            return false;
        }

        var entitySlot = EntityInfo.GetEntitySlot(entity.Id);
        component = entitySlot.Archetype.Get(ref entitySlot.Slot, type);
        return true;
    }

    /// <summary>
    ///     Adds an new component to the <see cref="Entity"/> and moves it to the new <see cref="Archetype"/>.
    /// </summary>
    /// <param name="entity">The <see cref="Entity"/>.</param>
    /// <param name="cmp">The component.</param>
    [SkipLocalsInit]
    [MethodImpl(MethodImplOptions.AggressiveInlining)]
    public void Add(Entity entity, in object cmp)
    {
        var oldArchetype = EntityInfo.GetArchetype(entity.Id);
        var type = (ComponentType) cmp.GetType();
        var newArchetype = GetOrCreateArchetypeByEdge(in type, oldArchetype);

        Move(entity, oldArchetype, newArchetype, out var slot);
        newArchetype.Set(ref slot, cmp);
        OnComponentAdded(entity, type);
    }

    /// <summary>
    ///     Adds a <see cref="IList{T}"/> of new components to the <see cref="Entity"/> and moves it to the new <see cref="Archetype"/>.
    /// </summary>
    /// <param name="entity">The <see cref="Entity"/>.</param>
    /// <param name="components">The component <see cref="Span{T}"/>.</param>
    [SkipLocalsInit]
    [MethodImpl(MethodImplOptions.AggressiveInlining)]
    public void AddRange(Entity entity, Span<object> components)
    {
        var oldArchetype = EntityInfo.GetArchetype(entity.Id);

        // BitSet to stack/span bitset, size big enough to contain ALL registered components.
        Span<uint> stack = stackalloc uint[BitSet.RequiredLength(ComponentRegistry.Size)];
        oldArchetype.BitSet.AsSpan(stack);

        // Create a span bitset, doing it local saves us headache and gargabe
        var spanBitSet = new SpanBitSet(stack);
        for (var index = 0; index < components.Length; index++)
        {
            var type = Component.GetComponentType(components[index].GetType());
            spanBitSet.SetBit(type.Id);
        }

        // Get existing or new archetype
        if (!TryGetArchetype(spanBitSet.GetHashCode(), out var newArchetype))
        {
            var newComponents = new ComponentType[components.Length];
            for (var index = 0; index < components.Length; index++)
            {
                newComponents[index] = (ComponentType)components[index].GetType();
            }

            newArchetype = GetOrCreate(oldArchetype.Types.Add(newComponents));
        }

        // Move and fire events
        Move(entity, oldArchetype, newArchetype, out var slot);
        foreach (var cmp in components)
        {
            newArchetype.Set(ref slot, cmp);
            OnComponentAdded(entity, cmp.GetType());
        }
    }


    /// <summary>
    ///     Removes one single of <see cref="ComponentType"/>'s from the <see cref="Entity"/> and moves it to a different <see cref="Archetype"/>.
    /// </summary>
    /// <param name="entity">The <see cref="Entity"/>.</param>
    /// <param name="type">The <see cref="ComponentType"/> to remove from the the <see cref="Entity"/>.</param>
    [SkipLocalsInit]
    [MethodImpl(MethodImplOptions.AggressiveInlining)]
    public void Remove(Entity entity, ComponentType type)
    {
        var oldArchetype = EntityInfo.GetArchetype(entity.Id);

        // BitSet to stack/span bitset, size big enough to contain ALL registered components.
        Span<uint> stack = stackalloc uint[oldArchetype.BitSet.Length];
        oldArchetype.BitSet.AsSpan(stack);

        // Create a span bitset, doing it local saves us headache and gargabe
        var spanBitSet = new SpanBitSet(stack);
        spanBitSet.ClearBit(type.Id);

        if (!TryGetArchetype(spanBitSet.GetHashCode(), out var newArchetype))
        {
            newArchetype = GetOrCreate(oldArchetype.Types.Remove(type));
        }

        OnComponentRemoved(entity, type);
        Move(entity, oldArchetype, newArchetype, out _);
    }

    /// <summary>
    ///     Removes a list of <see cref="ComponentType"/>'s from the <see cref="Entity"/> and moves it to a different <see cref="Archetype"/>.
    /// </summary>
    /// <param name="entity">The <see cref="Entity"/>.</param>
    /// <param name="types">A <see cref="Span{T}"/> of <see cref="ComponentType"/>'s, those are removed from the <see cref="Entity"/>.</param>
    [SkipLocalsInit]
    [MethodImpl(MethodImplOptions.AggressiveInlining)]
    public void RemoveRange(Entity entity, Span<ComponentType> types)
    {
        var oldArchetype = EntityInfo.GetArchetype(entity.Id);

        // BitSet to stack/span bitset, size big enough to contain ALL registered components.
        Span<uint> stack = stackalloc uint[oldArchetype.BitSet.Length];
        oldArchetype.BitSet.AsSpan(stack);

        // Create a span bitset, doing it local saves us headache and gargabe
        var spanBitSet = new SpanBitSet(stack);
        for (var index = 0; index < types.Length; index++)
        {
            ref var cmp = ref types[index];
            spanBitSet.ClearBit(cmp.Id);
        }

        // Get or Create new archetype
        if (!TryGetArchetype(spanBitSet.GetHashCode(), out var newArchetype))
        {
            newArchetype = GetOrCreate(oldArchetype.Types.Remove(types.ToArray()));
        }

        // Fire events and move
        foreach (var type in types)
        {
            OnComponentRemoved(entity, type);
        }
        Move(entity, oldArchetype, newArchetype, out _);
    }
}

// Utility methods

public partial class World
{
    /// <summary>
    ///     Checks if the <see cref="Entity"/> is alive in this <see cref="World"/>.
    /// </summary>
    /// <param name="entity">The <see cref="Entity"/>.</param>
    /// <returns>True if it exists and is alive, otherwhise false.</returns>
    [MethodImpl(MethodImplOptions.AggressiveInlining)]
    [Pure]
    public bool IsAlive(Entity entity)
    {
        return EntityInfo.Has(entity.Id);
    }

    /// <summary>
    ///     Returns the version of an <see cref="Entity"/>.
    ///     Indicating how often it was recycled.
    /// </summary>
    /// <param name="entity">The <see cref="Entity"/>.</param>
    /// <returns>Its version.</returns>
    [MethodImpl(MethodImplOptions.AggressiveInlining)]
    [Pure]
    public int Version(Entity entity)
    {
        return EntityInfo.GetVersion(entity.Id);
    }

    /// <summary>
    ///     Returns a <see cref="EntityReference"/> to an <see cref="Entity"/>.
    /// </summary>
    /// <param name="entity">The <see cref="Entity"/>.</param>
    /// <returns>Its <see cref="EntityReference"/>.</returns>
    [MethodImpl(MethodImplOptions.AggressiveInlining)]
    [Pure]
    public EntityReference Reference(Entity entity)
    {
        var entityInfo = EntityInfo.TryGetVersion(entity.Id, out var version);
        return entityInfo ? new EntityReference(in entity, version) : EntityReference.Null;
    }

    /// <summary>
    ///     Returns the <see cref="Archetype"/> of an <see cref="Entity"/>.
    /// </summary>
    /// <param name="entity">The <see cref="Entity"/>.</param>
    /// <returns>Its <see cref="Archetype"/>.</returns>
    [MethodImpl(MethodImplOptions.AggressiveInlining)]
    [Pure]
    public Archetype GetArchetype(Entity entity)
    {
        return EntityInfo.GetArchetype(entity.Id);
    }

    /// <summary>
    ///     Returns the <see cref="Chunk"/> of an <see cref="Entity"/>.
    /// </summary>
    /// <param name="entity">The <see cref="Entity"/>.</param>
    /// <returns>A reference to its <see cref="Chunk"/>.</returns>
    [MethodImpl(MethodImplOptions.AggressiveInlining)]
    [Pure]
    public ref readonly Chunk GetChunk(Entity entity)
    {
        var entityInfo = EntityInfo.GetEntitySlot(entity.Id);
        return ref entityInfo.Archetype.GetChunk(entityInfo.Slot.ChunkIndex);
    }

    /// <summary>
    ///     Returns all <see cref="ComponentType"/>'s of an <see cref="Entity"/>.
    /// </summary>
    /// <param name="entity">The <see cref="Entity"/>.</param>
    /// <returns>Its <see cref="ComponentType"/>'s array.</returns>
    [MethodImpl(MethodImplOptions.AggressiveInlining)]
    [Pure]
    public ComponentType[] GetComponentTypes(Entity entity)
    {
        var archetype = EntityInfo.GetArchetype(entity.Id);
        return archetype.Types;
    }

    /// <summary>
    ///     Returns all components of an <see cref="Entity"/> as an array.
    ///     Will allocate memory.
    /// </summary>
    /// <param name="entity">The <see cref="Entity"/>.</param>
    /// <returns>A newly allocated array containing the entities components.</returns>
    [MethodImpl(MethodImplOptions.AggressiveInlining)]
    [Pure]
    public object[] GetAllComponents(Entity entity)
    {
        // Get archetype and chunk.
        var entitySlot = EntityInfo.GetEntitySlot(entity.Id);
        var archetype = entitySlot.Archetype;
        ref var chunk = ref archetype.GetChunk(entitySlot.Slot.ChunkIndex);
        var components = chunk.Components;

        // Loop over components, collect and returns them.
        var entityIndex = entitySlot.Slot.Index;
        var cmps = new object[components.Length];

        for (var index = 0; index < components.Length; index++)
        {
            var componentArray = components[index];
            var component = componentArray.GetValue(entityIndex);
            cmps[index] = component;
        }

        return cmps;
    }
}
<|MERGE_RESOLUTION|>--- conflicted
+++ resolved
@@ -3,12 +3,8 @@
 using Arch.Core.Utils;
 using Collections.Pooled;
 using JobScheduler;
-<<<<<<< HEAD
-using ArrayExtensions = CommunityToolkit.HighPerformance.ArrayExtensions;
-=======
 using ArchArrayExtensions = Arch.Core.Extensions.Internal.ArrayExtensions;
 using Component = Arch.Core.Utils.Component;
->>>>>>> 1c947d87
 
 namespace Arch.Core;
 
@@ -703,7 +699,7 @@
     /// </summary>
     /// <param name="queryDescription">The <see cref="QueryDescription"/> which specifies which <see cref="Entity"/>s will be targeted.</param>
     [MethodImpl(MethodImplOptions.AggressiveInlining)]
-    public void Set<T>(in QueryDescription queryDescription, in T value = default!)
+    public void Set<T>(in QueryDescription queryDescription, in T value = default)
     {
         var query = Query(in queryDescription);
         foreach (ref var chunk in query)
@@ -728,7 +724,7 @@
     /// <param name="queryDescription">The <see cref="QueryDescription"/> which specifies which <see cref="Entity"/>s will be targeted.</param>
     [SkipLocalsInit]
     [MethodImpl(MethodImplOptions.AggressiveInlining)]
-    public void Add<T>(in QueryDescription queryDescription, in T component = default!)
+    public void Add<T>(in QueryDescription queryDescription, in T component = default)
     {
         // BitSet to stack/span bitset, size big enough to contain ALL registered components.
         Span<uint> stack = stackalloc uint[BitSet.RequiredLength(ComponentRegistry.Size)];
@@ -826,11 +822,7 @@
     /// <param name="entity">The <see cref="Entity"/>.</param>
     /// <param name="cmp">The instance, optional.</param>
     [MethodImpl(MethodImplOptions.AggressiveInlining)]
-<<<<<<< HEAD
-    public void Set<T>(in Entity entity, in T cmp = default!)
-=======
     public void Set<T>(Entity entity, in T cmp = default)
->>>>>>> 1c947d87
     {
         var slot = EntityInfo.GetSlot(entity.Id);
         var archetype = EntityInfo.GetArchetype(entity.Id);
