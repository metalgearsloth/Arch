--- conflicted
+++ resolved
@@ -225,12 +225,8 @@
     /// </summary>
     /// <param name="entity">The <see cref="Entity"/>.</param>
     /// <param name="components">The components <see cref="IList{T}"/>.</param>
-<<<<<<< HEAD
-    public static void SetRange(this in Entity entity, params object[] components)
-=======
     [MethodImpl(MethodImplOptions.AggressiveInlining)]
     public static void SetRange(this in Entity entity, Span<object> components)
->>>>>>> 22fd4fed
     {
         var world = World.Worlds[entity.WorldId];
         world.SetRange(entity, components);
@@ -336,12 +332,7 @@
     /// <param name="entity">The <see cref="Entity"/>.</param>
     /// <param name="components">The component <see cref="IList{T}"/>.</param>
     [SkipLocalsInit]
-<<<<<<< HEAD
-    public static void AddRange(this in Entity entity, params object[] components)
-=======
-    [MethodImpl(MethodImplOptions.AggressiveInlining)]
     public static void AddRange(this in Entity entity, Span<object> components)
->>>>>>> 22fd4fed
     {
         var world = World.Worlds[entity.WorldId];
         world.AddRange(entity, components);
@@ -353,12 +344,7 @@
     /// <param name="entity">The <see cref="Entity"/>.</param>
     /// <param name="components">A <see cref="Span{T}"/> of <see cref="ComponentType"/>'s, those are added to the <see cref="Entity"/>.</param>
     [SkipLocalsInit]
-<<<<<<< HEAD
-    public static void AddRange(this in Entity entity, IList<ComponentType> components)
-=======
-    [MethodImpl(MethodImplOptions.AggressiveInlining)]
     public static void AddRange(this in Entity entity, Span<ComponentType> components)
->>>>>>> 22fd4fed
     {
         var world = World.Worlds[entity.WorldId];
         world.AddRange(entity, components);
@@ -370,24 +356,7 @@
     /// <param name="entity">The <see cref="Entity"/>.</param>
     /// <param name="types">A <see cref="IList{T}"/> of <see cref="ComponentType"/>'s, those are removed from the <see cref="Entity"/>.</param>
     [SkipLocalsInit]
-<<<<<<< HEAD
-    public static void RemoveRange(this in Entity entity, params ComponentType[] types)
-    {
-        var world = World.Worlds[entity.WorldId];
-        world.RemoveRange(entity, types);
-    }
-
-    /// <summary>
-    ///     Removes a list of <see cref="ComponentType"/>'s from the <see cref="Entity"/> and moves it to a different <see cref="Archetype"/>.
-    /// </summary>
-    /// <param name="entity">The <see cref="Entity"/>.</param>
-    /// <param name="types">A <see cref="IList{T}"/> of <see cref="ComponentType"/>'s, those are removed from the <see cref="Entity"/>.</param>
-    [SkipLocalsInit]
-    public static void RemoveRange(this in Entity entity, IList<ComponentType> types)
-=======
-    [MethodImpl(MethodImplOptions.AggressiveInlining)]
     public static void RemoveRange(this in Entity entity, Span<ComponentType> types)
->>>>>>> 22fd4fed
     {
         var world = World.Worlds[entity.WorldId];
         world.RemoveRange(entity, types);
