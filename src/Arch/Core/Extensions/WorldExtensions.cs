using Arch.Core.Extensions.Internal;
using Arch.Core.Utils;

namespace Arch.Core.Extensions;

/// <summary>
///     The <see cref="WorldExtensions"/> class
///     adds several useful utility methods to the <see cref="World"/>.
/// </summary>
[WorldExtensions]
public static class WorldExtensions
{

    /// <summary>
    ///     Reserves space for a certain number of <see cref="Entity"/>'s of a given component structure/<see cref="Archetype"/>.
    /// </summary>
    /// <remarks>
    ///     Causes a structural change.
    /// </remarks>
    /// <param name="world">The <see cref="World"/>.</param>
    /// <param name="types">The component structure/<see cref="Archetype"/>.</param>
    /// <param name="amount">The amount.</param>
    [MethodImpl(MethodImplOptions.AggressiveInlining)]
    public static void Reserve(this World world, ComponentType[] types, int amount)
    {
        world.Reserve(types, amount);
    }

    /// <summary>
    ///     Search all matching <see cref="Entity"/>'s and put them into the given <see cref="IList{T}"/>.
    /// </summary>
    /// <param name="world">The <see cref="World"/>.</param>
    /// <param name="queryDescription">The <see cref="QueryDescription"/> which specifies which components or <see cref="Entity"/>'s are searched for.</param>
    /// <param name="list">The <see cref="IList{T}"/> receiving the found <see cref="Entity"/>'s.</param>
    [MethodImpl(MethodImplOptions.AggressiveInlining)]
    public static void GetEntities(this World world, in QueryDescription queryDescription, IList<Entity> list)
    {
        var query = world.Query(in queryDescription);
        foreach (ref var chunk in query)
        {
            ref var entityFirstElement = ref chunk.Entity(0);
            foreach (var entityIndex in chunk)
            {
                var entity = Unsafe.Add(ref entityFirstElement, entityIndex);
                list.Add(entity);
            }
        }
    }

    /// <summary>
    ///     Search all matching <see cref="Archetype"/>'s and put them into the given <see cref="IList{T}"/>.
    /// </summary>
    /// <param name="world">The <see cref="World"/>.</param>
    /// <param name="queryDescription">The <see cref="QueryDescription"/> which specifies which components are searched for.</param>
    /// <param name="archetypes">The <see cref="IList{T}"/> receiving <see cref="Archetype"/>'s containing <see cref="Entity"/>'s with the matching components.</param>
    [MethodImpl(MethodImplOptions.AggressiveInlining)]
    public static void GetArchetypes(this World world, in QueryDescription queryDescription, IList<Archetype> archetypes)
    {
        var query = world.Query(in queryDescription);
        foreach (var archetype in query.GetArchetypeIterator())
        {
            archetypes.Add(archetype);
        }
    }

    /// <summary>
    ///     Search all matching <see cref="Chunk"/>'s and put them into the given <see cref="IList{T}"/>.
    /// </summary>
    /// <param name="world">The <see cref="World"/>.</param>
    /// <param name="queryDescription">The <see cref="QueryDescription"/> which specifies which components are searched for.</param>
    /// <param name="chunks">The <see cref="IList{T}"/> receiving <see cref="Chunk"/>'s containing <see cref="Entity"/>'s with the matching components.</param>
    [MethodImpl(MethodImplOptions.AggressiveInlining)]
    public static void GetChunks(this World world, in QueryDescription queryDescription, IList<Chunk> chunks)
    {
        var query = world.Query(in queryDescription);
        foreach (ref var chunk in query)
        {
            chunks.Add(chunk);
        }
    }

    /// <summary>
    ///     Sets or replaces a <see cref="IList{T}"/> of components for an <see cref="Entity"/>.
    /// </summary>
    /// <param name="world">The <see cref="World"/>.</param>
    /// <param name="entity">The <see cref="Entity"/>.</param>
    /// <param name="components">The components <see cref="IList{T}"/>.</param>
    [MethodImpl(MethodImplOptions.AggressiveInlining)]
    public static void SetRange(this World world, Entity entity, params object[] components)
    {
        world.SetRange(entity, components);
    }

    /// <summary>
    ///     Checks if an <see cref="Entity"/> has a certain component.
    /// </summary>
    /// <param name="world">The <see cref="World"/>.</param>
    /// <param name="entity">The <see cref="Entity"/>.</param>
    /// <param name="types">The component <see cref="ComponentType"/>.</param>
    /// <returns>True if it has the desired component, otherwhise false.</returns>
    [MethodImpl(MethodImplOptions.AggressiveInlining)]
    public static bool HasRange(this World world, Entity entity, params ComponentType[] types)
    {
        return world.HasRange(entity, types);
    }

    /// <summary>
    ///     Returns an array of components of an <see cref="Entity"/>.
    /// </summary>
    /// <param name="world">The <see cref="World"/>.</param>
    /// <param name="entity">The <see cref="Entity"/>.</param>
    /// <param name="types">The component <see cref="ComponentType"/>.</param>
    /// <returns>A reference to the component.</returns>
    [MethodImpl(MethodImplOptions.AggressiveInlining)]
    public static object[] GetRange(this World world, Entity entity, params ComponentType[] types)
    {
        return world.GetRange(entity, types);
    }

    /// <summary>
    ///     Returns an array of components of an <see cref="Entity"/>.
    /// </summary>
    /// <param name="world">The <see cref="World"/>.</param>
    /// <param name="entity">The <see cref="Entity"/>.</param>
    /// <param name="types">The component <see cref="ComponentType"/>.</param>
    /// <param name="components">A <see cref="IList{T}"/> where the components are put it.</param>
    /// <returns>A reference to the component.</returns>
    [MethodImpl(MethodImplOptions.AggressiveInlining)]
    public static void GetRange(this World world, Entity entity, ComponentType[] types, IList<object> components)
    {
        var entitySlot = world.EntityInfo.GetEntitySlot(entity.Id);
        for (var index = 0; index < types.Length; index++)
        {
            var type = types[index];
            components.Add(entitySlot.Archetype.Get(ref entitySlot.Slot, type));
        }
    }

    /// <summary>
    ///     Adds a <see cref="IList{T}"/> of new components to the <see cref="Entity"/> and moves it to the new <see cref="Archetype"/>.
    /// </summary>
    /// <remarks>
    ///     Causes a structural change.
    /// </remarks>
    /// <param name="world">The <see cref="World"/>.</param>
    /// <param name="entity">The <see cref="Entity"/>.</param>
    /// <param name="components">The component <see cref="IList{T}"/>.</param>
    [SkipLocalsInit]
    [MethodImpl(MethodImplOptions.AggressiveInlining)]
    public static void AddRange(this World world, Entity entity, params object[] components)
    {
        world.AddRange(entity, components);
    }

    /// <summary>
    ///     Adds an list of new components to the <see cref="Entity"/> and moves it to the new <see cref="Archetype"/>.
    /// </summary>
    /// <remarks>
    ///     Causes a structural change.
    /// </remarks>
    /// <param name="world">The <see cref="World"/>.</param>
    /// <param name="entity">The <see cref="Entity"/>.</param>
    /// <param name="components">A <see cref="IList{T}"/> of <see cref="ComponentType"/>'s, those are added to the <see cref="Entity"/>.</param>
    [SkipLocalsInit]
    [MethodImpl(MethodImplOptions.AggressiveInlining)]
    [StructuralChange]
    public static void AddRange(this World world, Entity entity, IList<ComponentType> components)
    {
        var oldArchetype = world.EntityInfo.GetArchetype(entity.Id);

        // BitSet to stack/span bitset, size big enough to contain ALL registered components.
        Span<uint> stack = stackalloc uint[BitSet.RequiredLength(ComponentRegistry.Size)];
        oldArchetype.BitSet.AsSpan(stack);

        // Create a span bitset, doing it local saves us headache and gargabe
        var spanBitSet = new SpanBitSet(stack);

        for (var index = 0; index < components.Count; index++)
        {
            var type = components[index];
            spanBitSet.SetBit(type.Id);
        }

        if (!world.TryGetArchetype(spanBitSet.GetHashCode(), out var newArchetype))
        {
            newArchetype = world.GetOrCreate(oldArchetype.Types.Add(components));
        }

        world.Move(entity, oldArchetype, newArchetype, out _);

#if EVENTS
        for (var i = 0; i < components.Count; i++)
        {
            world.OnComponentAdded(entity, components[i]);
        }
#endif
    }

    /// <summary>
<<<<<<< HEAD
    ///     Adds an list of new components to the <see cref="Entity"/> and moves it to the new <see cref="Archetype"/>.
    /// </summary>
    /// <param name="entity">The <see cref="Entity"/>.</param>
    /// <param name="components">A <see cref="IList{T}"/> of <see cref="ComponentType"/>'s, those are added to the <see cref="Entity"/>.</param>
    [SkipLocalsInit]
    [MethodImpl(MethodImplOptions.AggressiveInlining)]
    public static void AddRange(this World world, Entity entity, Span<ComponentType> components)
    {
        var oldArchetype = world.EntityInfo.GetArchetype(entity.Id);

        // BitSet to stack/span bitset, size big enough to contain ALL registered components.
        Span<uint> stack = stackalloc uint[BitSet.RequiredLength(ComponentRegistry.Size)];
        oldArchetype.BitSet.AsSpan(stack);

        // Create a span bitset, doing it local saves us headache and gargabe
        var spanBitSet = new SpanBitSet(stack);

        for (var index = 0; index < components.Length; index++)
        {
            var type = components[index];
            spanBitSet.SetBit(type.Id);
        }

        if (!world.TryGetArchetype(spanBitSet.GetHashCode(), out var newArchetype))
        {
            newArchetype = world.GetOrCreate(oldArchetype.Types.Add(components));
        }

        world.Move(entity, oldArchetype, newArchetype, out _);

#if EVENTS
        for (var i = 0; i < components.Count; i++)
        {
            world.OnComponentAdded(entity, components[i]);
        }
#endif
    }

        /// <summary>
=======
>>>>>>> a8b3ec43
    ///     Removes a list of <see cref="ComponentType"/>'s from the <see cref="Entity"/> and moves it to a different <see cref="Archetype"/>.
    /// </summary>
    /// <remarks>
    ///     Causes a structural change.
    /// </remarks>
    /// <param name="world">The <see cref="World"/>.</param>
    /// <param name="entity">The <see cref="Entity"/>.</param>
    /// <param name="types">A <see cref="IList{T}"/> of <see cref="ComponentType"/>'s, those are removed from the <see cref="Entity"/>.</param>
    [SkipLocalsInit]
    [MethodImpl(MethodImplOptions.AggressiveInlining)]
    public static void RemoveRange(this World world, Entity entity, params ComponentType[] types)
    {
        world.RemoveRange(entity, types);
    }

    /// <summary>
    ///     Removes a list of <see cref="ComponentType"/>'s from the <see cref="Entity"/> and moves it to a different <see cref="Archetype"/>.
    /// </summary>
    /// <remarks>
    ///     Causes a structural change.
    /// </remarks>
    /// <param name="world">The <see cref="World"/>.</param>
    /// <param name="entity">The <see cref="Entity"/>.</param>
    /// <param name="types">A <see cref="IList{T}"/> of <see cref="ComponentType"/>'s, those are removed from the <see cref="Entity"/>.</param>
    [SkipLocalsInit]
    [MethodImpl(MethodImplOptions.AggressiveInlining)]
    [StructuralChange]
    public static void RemoveRange(this World world, Entity entity, IList<ComponentType> types)
    {
        var oldArchetype = world.EntityInfo.GetArchetype(entity.Id);

        // BitSet to stack/span bitset, size big enough to contain ALL registered components.
        Span<uint> stack = stackalloc uint[oldArchetype.BitSet.Length];
        oldArchetype.BitSet.AsSpan(stack);

        // Create a span bitset, doing it local saves us headache and gargabe
        var spanBitSet = new SpanBitSet(stack);
        for (var index = 0; index < types.Count; index++)
        {
            var cmp = types[index];
            spanBitSet.ClearBit(cmp.Id);
        }

        if (!world.TryGetArchetype(spanBitSet.GetHashCode(), out var newArchetype))
        {
            newArchetype = world.GetOrCreate(oldArchetype.Types.Remove(types));
        }

        world.Move(entity, oldArchetype, newArchetype, out _);
    }
}<|MERGE_RESOLUTION|>--- conflicted
+++ resolved
@@ -197,7 +197,6 @@
     }
 
     /// <summary>
-<<<<<<< HEAD
     ///     Adds an list of new components to the <see cref="Entity"/> and moves it to the new <see cref="Archetype"/>.
     /// </summary>
     /// <param name="entity">The <see cref="Entity"/>.</param>
@@ -237,8 +236,6 @@
     }
 
         /// <summary>
-=======
->>>>>>> a8b3ec43
     ///     Removes a list of <see cref="ComponentType"/>'s from the <see cref="Entity"/> and moves it to a different <see cref="Archetype"/>.
     /// </summary>
     /// <remarks>
