--- conflicted
+++ resolved
@@ -167,7 +167,6 @@
 
         world.Move(entity, oldArchetype, newArchetype, out _);
 
-<<<<<<< HEAD
 #if EVENTS
         for (var i = 0; i < components.Count; i++)
         {
@@ -207,8 +206,6 @@
 
         world.Move(entity, oldArchetype, newArchetype, out _);
 
-=======
->>>>>>> 798c7cfa
 #if EVENTS
         for (var i = 0; i < components.Count; i++)
         {
