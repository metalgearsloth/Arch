using Arch.Core.Utils;

namespace Arch.Core.Extensions.Internal;

// NOTE: Should this really be an extension class? Why not simply add these methods to the `BitSet` type directly?
/// <summary>
///     The <see cref="BitSetExtensions"/> class
///     adds several extension methods to the <see cref="BitSet"/> class.
/// </summary>
internal static class BitSetExtensions
{
<<<<<<< HEAD
    // NOTE: Should this be in `TypeExtensions`?
    /// <summary>
    ///     Converts an array of <see cref="ComponentType"/>'s to its <see cref="BitSet"/>.
    /// </summary>
    /// <param name="types">The array of <see cref="ComponentType"/>'s.</param>
    /// <returns>Their newly created <see cref="BitSet"/>.</returns>
    internal static BitSet ToBitSet(this ComponentType[] types)
    {
        if (types.Length == 0)
        {
            return new BitSet();
        }

        var bitSet = new BitSet();
        bitSet.SetBits(types);

        return bitSet;
    }
=======
>>>>>>> abf9b850

    /// <summary>
    ///     Sets bits in a <see cref="BitSet"/> from the <see cref="ComponentType"/> ids.
    /// </summary>
    /// <param name="bitSet">The <see cref="BitSet"/>.</param>
    /// <param name="types">The <see cref="ComponentType"/>'s array.</param>
<<<<<<< HEAD
    internal static void SetBits(this BitSet bitSet, ComponentType[] types)
=======
    [MethodImpl(MethodImplOptions.AggressiveInlining)]
    internal static void SetBits(this BitSet bitSet, Span<ComponentType> types)
>>>>>>> abf9b850
    {
        foreach (var type in types)
        {
            var id = type.Id;
            bitSet.SetBit(id);
        }
    }
}<|MERGE_RESOLUTION|>--- conflicted
+++ resolved
@@ -9,39 +9,14 @@
 /// </summary>
 internal static class BitSetExtensions
 {
-<<<<<<< HEAD
-    // NOTE: Should this be in `TypeExtensions`?
-    /// <summary>
-    ///     Converts an array of <see cref="ComponentType"/>'s to its <see cref="BitSet"/>.
-    /// </summary>
-    /// <param name="types">The array of <see cref="ComponentType"/>'s.</param>
-    /// <returns>Their newly created <see cref="BitSet"/>.</returns>
-    internal static BitSet ToBitSet(this ComponentType[] types)
-    {
-        if (types.Length == 0)
-        {
-            return new BitSet();
-        }
-
-        var bitSet = new BitSet();
-        bitSet.SetBits(types);
-
-        return bitSet;
-    }
-=======
->>>>>>> abf9b850
 
     /// <summary>
     ///     Sets bits in a <see cref="BitSet"/> from the <see cref="ComponentType"/> ids.
     /// </summary>
     /// <param name="bitSet">The <see cref="BitSet"/>.</param>
     /// <param name="types">The <see cref="ComponentType"/>'s array.</param>
-<<<<<<< HEAD
-    internal static void SetBits(this BitSet bitSet, ComponentType[] types)
-=======
     [MethodImpl(MethodImplOptions.AggressiveInlining)]
     internal static void SetBits(this BitSet bitSet, Span<ComponentType> types)
->>>>>>> abf9b850
     {
         foreach (var type in types)
         {
