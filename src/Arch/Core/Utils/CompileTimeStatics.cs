--- conflicted
+++ resolved
@@ -133,12 +133,7 @@
     /// <param name="type">Its <see cref="Type"/>.</param>
     /// <param name="componentType">The <see cref="ComponentType"/>.</param>
     /// <returns>Its <see cref="ComponentType"/>.</returns>
-<<<<<<< HEAD
-    public static ComponentType Add(ComponentType type)
-=======
-    [MethodImpl(MethodImplOptions.AggressiveInlining)]
-    public static ComponentType Add(Type type, ComponentType componentType)
->>>>>>> af4c6169
+    public static ComponentType Add(Type type, ComponentType type)
     {
         // Register and assign component id
         _typeToComponentType.TryAdd(type, componentType);
