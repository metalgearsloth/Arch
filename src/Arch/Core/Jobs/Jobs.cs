--- conflicted
+++ resolved
@@ -83,12 +83,8 @@
     ///     Called on each <see cref="Chunk"/> and iterates over all <see cref="Entity"/>'s to call the <see cref="ForEach"/> callback for each.
     /// </summary>
     /// <param name="chunk">A reference to the chunk which is currently processed.</param>
-<<<<<<< HEAD
-    public readonly void Execute(int index, ref Chunk chunk)
-=======
     [MethodImpl(MethodImplOptions.AggressiveInlining)]
     public readonly void Execute(ref Chunk chunk)
->>>>>>> abf9b850
     {
         ref var entityFirstElement = ref chunk.Entity(0);
         foreach(var entityIndex in chunk)
@@ -118,12 +114,8 @@
     /// </summary>
     /// <param name="index">The chunk index.</param>
     /// <param name="chunk">A reference to the chunk which is currently processed.</param>
-<<<<<<< HEAD
-    public void Execute(int index, ref Chunk chunk)
-=======
     [MethodImpl(MethodImplOptions.AggressiveInlining)]
     public void Execute(ref Chunk chunk)
->>>>>>> abf9b850
     {
         ref var entityFirstElement = ref chunk.Entity(0);
         foreach(var entityIndex in chunk)
@@ -190,14 +182,8 @@
     {
         for (var chunkIndex = 0; chunkIndex < Size; chunkIndex++)
         {
-<<<<<<< HEAD
-            var index = Start + chunkIndex;
-            ref var currentChunk = ref Chunks[index];
-            Instance?.Execute(index, ref currentChunk);
-=======
             ref var currentChunk = ref Unsafe.Add(ref chunk, chunkIndex);
             Instance?.Execute(ref currentChunk);
->>>>>>> abf9b850
         }
     }
 }